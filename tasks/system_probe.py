--- conflicted
+++ resolved
@@ -211,15 +211,9 @@
     network_co_re_dir = os.path.join(network_c_dir, "co-re")
 
     network_flags = "-Ipkg/network/ebpf/c -g"
-<<<<<<< HEAD
     network_co_re_flags = f"-I{network_co_re_dir} -Ipkg/network/ebpf/c"
-    network_programs = ["dns", "offset-guess", "tracer", "http"]
+    network_programs = ["dns", "offset-guess", "tracer", "http", "usm_events_test"]
     network_co_re_programs = ["tracer-fentry"]
-=======
-    network_co_re_flags = f"-I{network_co_re_dir}"
-    network_programs = ["dns", "offset-guess", "tracer", "http", "usm_events_test"]
-    network_co_re_programs = []
->>>>>>> 80a7093a
 
     for prog in network_programs:
         infile = os.path.join(network_prebuilt_dir, f"{prog}.c")
