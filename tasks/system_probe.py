--- conflicted
+++ resolved
@@ -821,18 +821,6 @@
         for d in get_linux_header_dirs(kernel_release=kernel_release, minimal_kernel_release=minimal_kernel_release)
     ]
 
-<<<<<<< HEAD
-    # copy http-debug.o
-    src=os.path.join(build_dir, "http-debug.o")
-    dst=os.path.join(".", "pkg", "network", "http", "debugging", "cmd", "http-debug.o")
-    shutil.copyfile(src, dst)
-
-    build_network_ebpf_compile_file(ctx, False, build_dir, "http", False, network_prebuilt_dir, network_flags)
-    build_network_ebpf_link_file(ctx, False, build_dir, "http", False, network_flags)
-    if strip_object_files:
-        strip_network_ebpf_obj_file(ctx, False, build_dir, "http", False)
-=======
->>>>>>> 6ca37f75
 
 def check_for_inline(ctx):
     for p in [ebpf_check_source_file(ctx, parallel_build=True, src_file=f) for f in get_ebpf_targets()]:
@@ -926,6 +914,11 @@
         strip_object_files=strip_object_files,
     )
 
+    # copy http-debug.o
+    src=os.path.join(build_dir, "http-debug.o")
+    dst=os.path.join(".", "pkg", "network", "http", "debugging", "cmd", "http-debug.o")
+    shutil.copyfile(src, dst)
+
     if not windows:
         sudo = "" if is_root() else "sudo"
         ctx.run(f"{sudo} mkdir -p {EMBEDDED_SHARE_DIR}")
