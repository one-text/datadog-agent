import contextlib
import glob
import json
import os
import platform
import re
import shutil
import string
import sys
import tarfile
import tempfile
from pathlib import Path
from subprocess import check_output

from invoke import task
from invoke.exceptions import Exit

from .build_tags import get_default_build_tags
from .libs.common.color import color_message
from .libs.ninja_syntax import NinjaWriter
from .utils import REPO_PATH, bin_name, get_build_flags, get_version_numeric_only

BIN_DIR = os.path.join(".", "bin", "system-probe")
BIN_PATH = os.path.join(BIN_DIR, bin_name("system-probe"))

BPF_TAG = "linux_bpf"
BUNDLE_TAG = "ebpf_bindata"
NPM_TAG = "npm"
DNF_TAG = "dnf"

KITCHEN_DIR = os.getenv('DD_AGENT_TESTING_DIR') or os.path.normpath(os.path.join(os.getcwd(), "test", "kitchen"))
KITCHEN_ARTIFACT_DIR = os.path.join(KITCHEN_DIR, "site-cookbooks", "dd-system-probe-check", "files", "default", "tests")
TEST_PACKAGES_LIST = ["./pkg/ebpf/...", "./pkg/network/...", "./pkg/collector/corechecks/ebpf/..."]
TEST_PACKAGES = " ".join(TEST_PACKAGES_LIST)
CWS_PREBUILT_MINIMUM_KERNEL_VERSION = [5, 8, 0]
EMBEDDED_SHARE_DIR = os.path.join("/opt", "datadog-agent", "embedded", "share", "system-probe", "ebpf")

is_windows = sys.platform == "win32"

arch_mapping = {
    "amd64": "x64",
    "x86_64": "x64",
    "x64": "x64",
    "i386": "x86",
    "i686": "x86",
    "aarch64": "arm64",  # linux
    "arm64": "arm64",  # darwin
}
CURRENT_ARCH = arch_mapping.get(platform.machine(), "x64")
CLANG_VERSION_RUNTIME = "12.0.1"
CLANG_VERSION_SYSTEM_PREFIX = "12.0"


def ninja_define_windows_resources(ctx, nw, major_version):
    maj_ver, min_ver, patch_ver = get_version_numeric_only(ctx, major_version=major_version).split(".")
    nw.variable("maj_ver", maj_ver)
    nw.variable("min_ver", min_ver)
    nw.variable("patch_ver", patch_ver)
    nw.variable("windrestarget", "pe-x86-64")
    nw.rule(name="windmc", command="windmc --target $windrestarget -r $rcdir $in")
    nw.rule(
        name="windres",
        command="windres --define MAJ_VER=$maj_ver --define MIN_VER=$min_ver --define PATCH_VER=$patch_ver "
        + "-i $in --target $windrestarget -O coff -o $out",
    )


def ninja_define_ebpf_compiler(nw, strip_object_files=False, kernel_release=None, with_unit_test=False):
    nw.variable("target", "-emit-llvm")
    nw.variable("ebpfflags", get_ebpf_build_flags(with_unit_test))
    nw.variable("kheaders", get_kernel_headers_flags(kernel_release))

    nw.rule(
        name="ebpfclang",
        command="clang -MD -MF $out.d $target $ebpfflags $kheaders $flags -c $in -o $out",
        depfile="$out.d",
    )
    strip = "&& llvm-strip -g $out" if strip_object_files else ""
    nw.rule(
        name="llc",
        command=f"llc -march=bpf -filetype=obj -o $out $in {strip}",
    )


def ninja_define_co_re_compiler(nw):
    nw.variable("ebpfcoreflags", get_co_re_build_flags())

    nw.rule(
        name="ebpfcoreclang",
        command="clang -MD -MF $out.d -target bpf $ebpfcoreflags $flags -c $in -o $out",
        depfile="$out.d",
    )


def ninja_define_exe_compiler(nw):
    nw.rule(
        name="execlang",
        command="clang -MD -MF $out.d $exeflags $in -o $out $exelibs",
        depfile="$out.d",
    )


def ninja_ebpf_program(nw, infile, outfile, variables=None):
    outdir, basefile = os.path.split(outfile)
    basename = os.path.basename(os.path.splitext(basefile)[0])
    out_base = f"{outdir}/{basename}"
    nw.build(
        inputs=[infile],
        outputs=[f"{out_base}.bc"],
        rule="ebpfclang",
        variables=variables,
    )
    nw.build(
        inputs=[f"{out_base}.bc"],
        outputs=[f"{out_base}.o"],
        rule="llc",
    )


def ninja_ebpf_co_re_program(nw, infile, outfile, variables=None):
    outdir, basefile = os.path.split(outfile)
    basename = os.path.basename(os.path.splitext(basefile)[0])
    out_base = f"{outdir}/{basename}"
    nw.build(
        inputs=[infile],
        outputs=[f"{out_base}.bc"],
        rule="ebpfcoreclang",
        variables=variables,
    )
    nw.build(
        inputs=[f"{out_base}.bc"],
        outputs=[f"{out_base}.o"],
        rule="llc",
    )


def ninja_security_ebpf_programs(nw, build_dir, debug, kernel_release):
    security_agent_c_dir = os.path.join("pkg", "security", "ebpf", "c")
    security_agent_prebuilt_dir = os.path.join(security_agent_c_dir, "prebuilt")

    kernel_headers = get_linux_header_dirs(
        kernel_release=kernel_release, minimal_kernel_release=CWS_PREBUILT_MINIMUM_KERNEL_VERSION
    )
    kheaders = " ".join(f"-isystem{d}" for d in kernel_headers)
    debugdef = "-DDEBUG=1" if debug else ""
    security_flags = f"-I{security_agent_c_dir} {debugdef}"

    outfiles = []

    # basic
    infile = os.path.join(security_agent_prebuilt_dir, "probe.c")
    outfile = os.path.join(build_dir, "runtime-security.o")
    ninja_ebpf_program(
        nw,
        infile=infile,
        outfile=outfile,
        variables={
            "flags": security_flags + " -DUSE_SYSCALL_WRAPPER=0",
            "kheaders": kheaders,
        },
    )
    outfiles.append(outfile)

    # syscall wrapper
    root, ext = os.path.splitext(outfile)
    syscall_wrapper_outfile = f"{root}-syscall-wrapper{ext}"
    ninja_ebpf_program(
        nw,
        infile=infile,
        outfile=syscall_wrapper_outfile,
        variables={
            "flags": security_flags + " -DUSE_SYSCALL_WRAPPER=1",
            "kheaders": kheaders,
        },
    )
    outfiles.append(syscall_wrapper_outfile)

    # offset guesser
    offset_guesser_outfile = os.path.join(build_dir, "runtime-security-offset-guesser.o")
    ninja_ebpf_program(
        nw,
        infile=os.path.join(security_agent_prebuilt_dir, "offset-guesser.c"),
        outfile=offset_guesser_outfile,
        variables={
            "flags": security_flags,
            "kheaders": kheaders,
        },
    )
    outfiles.append(offset_guesser_outfile)

    nw.build(rule="phony", inputs=outfiles, outputs=["cws"])


def ninja_network_ebpf_program(nw, infile, outfile, flags):
    ninja_ebpf_program(nw, infile, outfile, {"flags": flags})
    root, ext = os.path.splitext(outfile)
    ninja_ebpf_program(nw, infile, f"{root}-debug{ext}", {"flags": flags + " -DDEBUG=1"})


def ninja_network_ebpf_co_re_program(nw, infile, outfile, flags):
    ninja_ebpf_co_re_program(nw, infile, outfile, {"flags": flags})
    root, ext = os.path.splitext(outfile)
    ninja_ebpf_co_re_program(nw, infile, f"{root}-debug{ext}", {"flags": flags + " -DDEBUG=1"})


def ninja_network_ebpf_programs(nw, build_dir, co_re_build_dir):
    network_bpf_dir = os.path.join("pkg", "network", "ebpf")
    network_c_dir = os.path.join(network_bpf_dir, "c")
    network_prebuilt_dir = os.path.join(network_c_dir, "prebuilt")

    network_flags = "-Ipkg/network/ebpf/c -g"
    network_programs = ["dns", "offset-guess", "tracer", "http", "usm_events_test"]
    network_co_re_programs = ["co-re/tracer-fentry", "runtime/http"]

    for prog in network_programs:
        infile = os.path.join(network_prebuilt_dir, f"{prog}.c")
        outfile = os.path.join(build_dir, f"{prog}.o")
        ninja_network_ebpf_program(nw, infile, outfile, network_flags)

    for prog_path in network_co_re_programs:
        prog = os.path.basename(prog_path)
        src_dir = os.path.join(network_c_dir, os.path.dirname(prog_path))
        network_co_re_flags = f"-I{src_dir} -Ipkg/network/ebpf/c"

        infile = os.path.join(src_dir, f"{prog}.c")
        outfile = os.path.join(co_re_build_dir, f"{prog}.o")
        ninja_network_ebpf_co_re_program(nw, infile, outfile, network_co_re_flags)


def ninja_container_integrations_ebpf_programs(nw, co_re_build_dir):
    container_integrations_co_re_dir = os.path.join("pkg", "collector", "corechecks", "ebpf", "c", "runtime")
    container_integrations_co_re_flags = f"-I{container_integrations_co_re_dir}"
    container_integrations_co_re_programs = ["oom-kill", "tcp-queue-length"]

    for prog in container_integrations_co_re_programs:
        infile = os.path.join(container_integrations_co_re_dir, f"{prog}-kern.c")
        outfile = os.path.join(co_re_build_dir, f"{prog}.o")
        ninja_ebpf_co_re_program(nw, infile, outfile, {"flags": container_integrations_co_re_flags})


def ninja_runtime_compilation_files(nw):
    bc_dir = os.path.join("pkg", "ebpf", "bytecode")
    build_dir = os.path.join(bc_dir, "build")

    runtime_compiler_files = {
        "pkg/collector/corechecks/ebpf/probe/oom_kill.go": "oom-kill",
        "pkg/collector/corechecks/ebpf/probe/tcp_queue_length.go": "tcp-queue-length",
        "pkg/network/protocols/http/compile.go": "http",
        "pkg/network/tracer/compile.go": "conntrack",
        "pkg/network/tracer/connection/kprobe/compile.go": "tracer",
        "pkg/security/ebpf/compile.go": "runtime-security",
    }

    nw.rule(name="headerincl", command="go generate -mod=mod -tags linux_bpf $in", depfile="$out.d")
    hash_dir = os.path.join(bc_dir, "runtime")
    rc_dir = os.path.join(build_dir, "runtime")
    rc_outputs = []
    for in_path, out_filename in runtime_compiler_files.items():
        c_file = os.path.join(rc_dir, f"{out_filename}.c")
        hash_file = os.path.join(hash_dir, f"{out_filename}.go")
        nw.build(
            inputs=[in_path],
            outputs=[c_file],
            implicit_outputs=[hash_file],
            rule="headerincl",
        )
        rc_outputs.extend([c_file, hash_file])


def ninja_cgo_type_files(nw, windows):
    # TODO we could probably preprocess the input files to find out the dependencies
    nw.pool(name="cgo_pool", depth=1)
    if windows:
        go_platform = "windows"
        def_files = {
            "pkg/network/driver/types.go": [
                "pkg/network/driver/ddnpmapi.h",
            ],
            "pkg/util/winutil/etw/types.go": [
                "pkg/util/winutil/etw/etw-provider.h",
            ],
        }
        nw.rule(
            name="godefs",
            pool="cgo_pool",
            command="powershell -Command \"$$PSDefaultParameterValues['Out-File:Encoding'] = 'ascii';"
            + "(cd $in_dir);"
            + "(go tool cgo -godefs -- -fsigned-char $in_file | "
            + "go run $script_path | Out-File -encoding ascii $out_file);"
            + "exit $$LastExitCode\"",
        )
    else:
        go_platform = "linux"
        def_files = {
            "pkg/network/ebpf/offsetguess_types.go": ["pkg/network/ebpf/c/prebuilt/offset-guess.h"],
            "pkg/network/ebpf/conntrack_types.go": ["pkg/network/ebpf/c/runtime/conntrack-types.h"],
            "pkg/network/ebpf/tuple_types.go": ["pkg/network/ebpf/c/tracer.h"],
            "pkg/network/ebpf/kprobe_types.go": [
                "pkg/network/ebpf/c/tracer.h",
                "pkg/network/ebpf/c/tcp_states.h",
                "pkg/network/ebpf/c/prebuilt/offset-guess.h",
            ],
            "pkg/network/protocols/http/gotls/go_tls_types.go": [
                "pkg/network/ebpf/c/protocols/tls/go-tls-types.h",
            ],
            "pkg/network/protocols/http/http_types.go": [
                "pkg/network/ebpf/c/tracer.h",
<<<<<<< HEAD
                "pkg/network/ebpf/c/protocols/tags-types.h",
                "pkg/network/ebpf/c/protocols/http-types.h",
                "pkg/network/ebpf/c/protocols/protocol-classification-defs.h",
                "pkg/network/ebpf/c/protocols/http2-decoding-defs.h",
=======
                "pkg/network/ebpf/c/protocols/tls/tags-types.h",
                "pkg/network/ebpf/c/protocols/http/types.h",
                "pkg/network/ebpf/c/protocols/classification/defs.h",
>>>>>>> 7aac8e84
            ],
            "pkg/network/telemetry/telemetry_types.go": [
                "pkg/ebpf/c/telemetry_types.h",
            ],
            "pkg/network/protocols/events/types.go": [
                "pkg/network/ebpf/c/protocols/events-types.h",
            ],
        }
        nw.rule(
            name="godefs",
            pool="cgo_pool",
            command="cd $in_dir && "
            + "CC=clang go tool cgo -godefs -- $rel_import -fsigned-char $in_file | "
            + "go run $script_path > $out_file",
        )

    script_path = os.path.join(os.getcwd(), "pkg", "ebpf", "cgo", "genpost.go")
    for f, headers in def_files.items():
        in_dir, in_file = os.path.split(f)
        in_base, _ = os.path.splitext(in_file)
        out_file = f"{in_base}_{go_platform}.go"
        rel_import = f"-I {os.path.relpath('pkg/network/ebpf/c', in_dir)} -I {os.path.relpath('pkg/ebpf/c', in_dir)}"
        nw.build(
            inputs=[f],
            outputs=[os.path.join(in_dir, out_file)],
            rule="godefs",
            implicit=headers,
            variables={
                "in_dir": in_dir,
                "in_file": in_file,
                "out_file": out_file,
                "script_path": script_path,
                "rel_import": rel_import,
            },
        )


def ninja_generate(
    ctx,
    ninja_path,
    windows,
    major_version='7',
    arch=CURRENT_ARCH,
    debug=False,
    strip_object_files=False,
    kernel_release=None,
    with_unit_test=False,
):
    build_dir = os.path.join("pkg", "ebpf", "bytecode", "build")
    co_re_build_dir = os.path.join(build_dir, "co-re")

    with open(ninja_path, 'w') as ninja_file:
        nw = NinjaWriter(ninja_file, width=120)

        if windows:
            if arch == "x86":
                raise Exit(message="system probe not supported on x86")

            ninja_define_windows_resources(ctx, nw, major_version)
            rcout = "cmd/system-probe/windows_resources/system-probe.rc"
            in_path = "cmd/system-probe/windows_resources/system-probe-msg.mc"
            in_dir, _ = os.path.split(in_path)
            nw.build(inputs=[in_path], outputs=[rcout], rule="windmc", variables={"rcdir": in_dir})
            nw.build(inputs=[rcout], outputs=["cmd/system-probe/rsrc.syso"], rule="windres")
        else:
            ninja_define_ebpf_compiler(nw, strip_object_files, kernel_release, with_unit_test)
            ninja_define_co_re_compiler(nw)
            ninja_network_ebpf_programs(nw, build_dir, co_re_build_dir)
            ninja_security_ebpf_programs(nw, build_dir, debug, kernel_release)
            ninja_container_integrations_ebpf_programs(nw, co_re_build_dir)
            ninja_runtime_compilation_files(nw)

        ninja_cgo_type_files(nw, windows)


@task
def build(
    ctx,
    race=False,
    incremental_build=True,
    major_version='7',
    python_runtimes='3',
    go_mod="mod",
    windows=is_windows,
    arch=CURRENT_ARCH,
    nikos_embedded_path=None,
    bundle_ebpf=False,
    kernel_release=None,
    debug=False,
    strip_object_files=False,
    strip_binary=False,
    with_unit_test=False,
):
    """
    Build the system-probe
    """
    build_object_files(
        ctx,
        windows=windows,
        major_version=major_version,
        arch=arch,
        kernel_release=kernel_release,
        debug=debug,
        strip_object_files=strip_object_files,
        with_unit_test=with_unit_test,
    )

    build_sysprobe_binary(
        ctx,
        major_version=major_version,
        python_runtimes=python_runtimes,
        nikos_embedded_path=nikos_embedded_path,
        bundle_ebpf=bundle_ebpf,
        arch=arch,
        go_mod=go_mod,
        race=race,
        incremental_build=incremental_build,
        strip_binary=strip_binary,
    )


@task
def clean(
    ctx,
    windows=is_windows,
    arch=CURRENT_ARCH,
):
    clean_object_files(
        ctx,
        windows=windows,
        arch=arch,
    )
    ctx.run("go clean -cache")


def build_sysprobe_binary(
    ctx,
    race=False,
    incremental_build=True,
    major_version='7',
    python_runtimes='3',
    go_mod="mod",
    arch=CURRENT_ARCH,
    nikos_embedded_path=None,
    bundle_ebpf=False,
    strip_binary=False,
):
    ldflags, gcflags, env = get_build_flags(
        ctx,
        major_version=major_version,
        python_runtimes=python_runtimes,
        nikos_embedded_path=nikos_embedded_path,
    )

    build_tags = get_default_build_tags(build="system-probe", arch=arch)
    if bundle_ebpf:
        build_tags.append(BUNDLE_TAG)
    if nikos_embedded_path:
        build_tags.append(DNF_TAG)

    if strip_binary:
        ldflags += ' -s -w'

    cmd = 'go build -mod={go_mod}{race_opt}{build_type} -tags "{go_build_tags}" '
    cmd += '-o {agent_bin} -gcflags="{gcflags}" -ldflags="{ldflags}" {REPO_PATH}/cmd/system-probe'

    args = {
        "go_mod": go_mod,
        "race_opt": " -race" if race else "",
        "build_type": "" if incremental_build else " -a",
        "go_build_tags": " ".join(build_tags),
        "agent_bin": BIN_PATH,
        "gcflags": gcflags,
        "ldflags": ldflags,
        "REPO_PATH": REPO_PATH,
    }

    ctx.run(cmd.format(**args), env=env)


@task
def test(
    ctx,
    packages=TEST_PACKAGES,
    bundle_ebpf=False,
    output_path=None,
    runtime_compiled=False,
    co_re=False,
    skip_linters=False,
    skip_object_files=False,
    run=None,
    windows=is_windows,
    failfast=False,
    kernel_release=None,
):
    """
    Run tests on eBPF parts
    If skip_object_files is set to True, this won't rebuild object files
    If output_path is set, we run `go test` with the flags `-c -o output_path`, which *compiles* the test suite
    into a single binary. This artifact is meant to be used in conjunction with kitchen tests.
    """
    if os.getenv("GOPATH") is None:
        raise Exit(
            code=1,
            message="GOPATH is not set, if you are running tests with sudo, you may need to use the -E option to "
            "preserve your environment",
        )

    if not skip_linters and not windows:
        clang_format(ctx)
        clang_tidy(ctx)

    if not skip_object_files:
        build_object_files(
            ctx,
            windows=windows,
            kernel_release=kernel_release,
        )

    build_tags = [NPM_TAG]
    if not windows:
        build_tags.append(BPF_TAG)
        if bundle_ebpf:
            build_tags.append(BUNDLE_TAG)

    args = {
        "build_tags": ",".join(build_tags),
        "output_params": f"-c -o {output_path}" if output_path else "",
        "pkgs": packages,
        "run": f"-run {run}" if run else "",
        "failfast": "-failfast" if failfast else "",
        "go": "go",
    }

    _, _, env = get_build_flags(ctx)
    env['DD_SYSTEM_PROBE_BPF_DIR'] = EMBEDDED_SHARE_DIR
    if runtime_compiled:
        env['DD_ENABLE_RUNTIME_COMPILER'] = "true"
        env['DD_ALLOW_PRECOMPILED_FALLBACK'] = "false"
        env['DD_ENABLE_CO_RE'] = "false"
    elif co_re:
        env['DD_ENABLE_CO_RE'] = "true"
        env['DD_ALLOW_RUNTIME_COMPILED_FALLBACK'] = "false"
        env['DD_ALLOW_PRECOMPILED_FALLBACK'] = "false"

    go_root = os.getenv("GOROOT")
    if go_root:
        args["go"] = os.path.join(go_root, "bin", "go")

    cmd = '{go} test -mod=mod -v {failfast} -tags "{build_tags}" {output_params} {pkgs} {run}'
    if not windows and not output_path and not is_root():
        cmd = 'sudo -E ' + cmd

    ctx.run(cmd.format(**args), env=env)


@contextlib.contextmanager
def chdir(dirname=None):
    curdir = os.getcwd()
    try:
        if dirname is not None:
            os.chdir(dirname)
        yield
    finally:
        os.chdir(curdir)


@task
def kitchen_prepare(ctx, windows=is_windows, kernel_release=None, ci=False):
    """
    Compile test suite for kitchen
    """

    # Clean up previous build
    if os.path.exists(KITCHEN_ARTIFACT_DIR):
        shutil.rmtree(KITCHEN_ARTIFACT_DIR)

    build_tags = [NPM_TAG]
    if not windows:
        build_tags.append(BPF_TAG)

    # Retrieve a list of all packages we want to test
    # This handles the elipsis notation (eg. ./pkg/ebpf/...)
    target_packages = []
    for pkg in TEST_PACKAGES_LIST:
        target_packages += (
            check_output(
                f"go list -f \"{{{{ .Dir }}}}\" -mod=mod -tags \"{','.join(build_tags)}\" {pkg}",
                shell=True,
            )
            .decode('utf-8')
            .strip()
            .split("\n")
        )

    # This will compile one 'testsuite' file per package by running `go test -c -o output_path`.
    # These artifacts will be "vendored" inside a chef recipe like the following:
    # test/kitchen/site-cookbooks/dd-system-probe-check/files/default/tests/pkg/network/testsuite
    # test/kitchen/site-cookbooks/dd-system-probe-check/files/default/tests/pkg/network/netlink/testsuite
    # test/kitchen/site-cookbooks/dd-system-probe-check/files/default/tests/pkg/ebpf/testsuite
    # test/kitchen/site-cookbooks/dd-system-probe-check/files/default/tests/pkg/ebpf/bytecode/testsuite
    for i, pkg in enumerate(target_packages):
        target_path = os.path.join(KITCHEN_ARTIFACT_DIR, re.sub("^.*datadog-agent.", "", pkg))
        target_bin = "testsuite"
        if windows:
            target_bin = "testsuite.exe"

        test(
            ctx,
            packages=pkg,
            skip_object_files=(i != 0),
            skip_linters=True,
            bundle_ebpf=False,
            output_path=os.path.join(target_path, target_bin),
            kernel_release=kernel_release,
        )

        # copy ancillary data, if applicable
        for extra in ["testdata", "build"]:
            extra_path = os.path.join(pkg, extra)
            if os.path.isdir(extra_path):
                shutil.copytree(extra_path, os.path.join(target_path, extra))

        gotls_client_dir = os.path.join("testutil", "gotls_client")
        gotls_client_binary = os.path.join(gotls_client_dir, "gotls_client")
        gotls_extra_path = os.path.join(pkg, gotls_client_dir)
        if not windows and os.path.isdir(gotls_extra_path):
            gotls_binary_path = os.path.join(target_path, gotls_client_binary)
            with chdir(gotls_extra_path):
                ctx.run(f"go build -o {gotls_binary_path} -ldflags=\"-extldflags '-static'\" gotls_client.go")

    gopath = os.getenv("GOPATH")
    copy_files = [
        "/opt/datadog-agent/embedded/bin/clang-bpf",
        "/opt/datadog-agent/embedded/bin/llc-bpf",
        f"{gopath}/bin/gotestsum",
    ]

    files_dir = os.path.join(KITCHEN_ARTIFACT_DIR, "..")
    for cf in copy_files:
        if os.path.exists(cf):
            shutil.copy(cf, files_dir)

    if not ci:
        kitchen_prepare_btfs(ctx, files_dir)

    ctx.run(f"go build -o {files_dir}/test2json -ldflags=\"-s -w\" cmd/test2json", env={"CGO_ENABLED": "0"})


@task
def kitchen_test(ctx, target=None, provider="virtualbox"):
    """
    Run tests (locally) using chef kitchen against an array of different platforms.
    * Make sure to run `inv -e system-probe.kitchen-prepare` using the agent-development VM;
    * Then we recommend to run `inv -e system-probe.kitchen-test` directly from your (macOS) machine;
    """

    vagrant_arch = ""
    if CURRENT_ARCH == "x64":
        vagrant_arch = "x86_64"
    elif CURRENT_ARCH == "arm64":
        vagrant_arch = "arm64"
    else:
        raise Exit(f"Unsupported vagrant arch for {CURRENT_ARCH}", code=1)

    # Retrieve a list of all available vagrant images
    images = {}
    platform_file = os.path.join(KITCHEN_DIR, "platforms.json")
    with open(platform_file, 'r') as f:
        for kplatform, by_provider in json.load(f).items():
            if "vagrant" in by_provider and vagrant_arch in by_provider["vagrant"]:
                for image in by_provider["vagrant"][vagrant_arch]:
                    images[image] = kplatform

    if not (target in images):
        print(
            f"please run inv -e system-probe.kitchen-test --target <IMAGE>, where <IMAGE> is one of the following:\n{list(images.keys())}"
        )
        raise Exit(code=1)

    with ctx.cd(KITCHEN_DIR):
        ctx.run(
            f"inv kitchen.genconfig --platform {images[target]} --osversions {target} --provider vagrant --testfiles system-probe-test --platformfile {platform_file} --arch {vagrant_arch}",
            env={"KITCHEN_VAGRANT_PROVIDER": provider},
        )
        ctx.run("kitchen test")


@task
def kitchen_genconfig(
    ctx, ssh_key, platform, osversions, image_size=None, provider="azure", arch=None, azure_sub_id=None
):
    if not arch:
        arch = CURRENT_ARCH

    if arch == "x64":
        arch = "x86_64"
    elif arch == "arm64":
        arch = "arm64"
    else:
        raise Exit("unsupported arch specified")

    if not image_size and provider == "azure":
        image_size = "Standard_D2_v2"

    if not image_size:
        raise Exit("Image size must be specified")

    if azure_sub_id is None and provider == "azure":
        raise Exit("azure subscription id must be specified with --azure-sub-id")

    env = {
        "KITCHEN_RSA_SSH_KEY_PATH": ssh_key,
    }
    if azure_sub_id:
        env["AZURE_SUBSCRIPTION_ID"] = azure_sub_id

    with ctx.cd(KITCHEN_DIR):
        ctx.run(
            f"inv -e kitchen.genconfig --platform={platform} --osversions={osversions} --provider={provider} --arch={arch} --imagesize={image_size} --testfiles=system-probe-test --platformfile=platforms.json",
            env=env,
        )


@task
def clang_format(ctx, targets=None, fix=False, fail_on_issue=False):
    """
    Format C code using clang-format
    """
    ctx.run("which clang-format")
    if isinstance(targets, str):
        # when this function is called from the command line, targets are passed
        # as comma separated tokens in a string
        targets = targets.split(',')

    if not targets:
        targets = get_ebpf_targets()

    # remove externally maintained files
    ignored_files = ["pkg/ebpf/c/bpf_helpers.h", "pkg/ebpf/c/bpf_endian.h", "pkg/ebpf/compiler/clang-stdarg.h"]
    for f in ignored_files:
        if f in targets:
            targets.remove(f)

    fmt_cmd = "clang-format -i --style=file --fallback-style=none"
    if not fix:
        fmt_cmd = fmt_cmd + " --dry-run"
    if fail_on_issue:
        fmt_cmd = fmt_cmd + " --Werror"

    ctx.run(f"{fmt_cmd} {' '.join(targets)}")


@task
def clang_tidy(ctx, fix=False, fail_on_issue=False, kernel_release=None):
    """
    Lint C code using clang-tidy
    """

    print("checking for clang-tidy executable...")
    ctx.run("which clang-tidy")

    build_flags = get_ebpf_build_flags()
    build_flags.append("-DDEBUG=1")
    build_flags.append("-emit-llvm")
    build_flags.extend(get_kernel_headers_flags(kernel_release=kernel_release))

    bpf_dir = os.path.join(".", "pkg", "ebpf")
    base_files = glob.glob(f"{bpf_dir}/c/**/*.c")

    network_c_dir = os.path.join(".", "pkg", "network", "ebpf", "c")
    network_files = list(base_files)
    network_files.extend(glob.glob(f"{network_c_dir}/**/*.c"))
    network_flags = list(build_flags)
    network_flags.append(f"-I{network_c_dir}")
    network_flags.append(f"-I{os.path.join(network_c_dir, 'prebuilt')}")
    network_flags.append(f"-I{os.path.join(network_c_dir, 'runtime')}")
    run_tidy(ctx, files=network_files, build_flags=network_flags, fix=fix, fail_on_issue=fail_on_issue)

    security_agent_c_dir = os.path.join(".", "pkg", "security", "ebpf", "c")
    security_files = list(base_files)
    security_files.extend(glob.glob(f"{security_agent_c_dir}/**/*.c"))
    security_flags = list(build_flags)
    security_flags.append(f"-I{security_agent_c_dir}")
    security_flags.append("-DUSE_SYSCALL_WRAPPER=0")
    security_checks = ["-readability-function-cognitive-complexity"]
    run_tidy(
        ctx,
        files=security_files,
        build_flags=security_flags,
        fix=fix,
        fail_on_issue=fail_on_issue,
        checks=security_checks,
    )


def run_tidy(ctx, files, build_flags, fix=False, fail_on_issue=False, checks=None):
    flags = ["--quiet"]
    if fix:
        flags.append("--fix")
    if fail_on_issue:
        flags.append("--warnings-as-errors='*'")

    if checks is not None:
        flags.append(f"--checks={','.join(checks)}")

    ctx.run(f"clang-tidy {' '.join(flags)} {' '.join(files)} -- {' '.join(build_flags)}", warn=True)


def get_ebpf_targets():
    files = glob.glob("pkg/ebpf/c/*.[c,h]")
    files.extend(glob.glob("pkg/network/ebpf/c/**/*.[c,h]", recursive=True))
    files.extend(glob.glob("pkg/security/ebpf/c/**/*.[c,h]", recursive=True))
    return files


def get_kernel_arch():
    # Mapping used by the kernel, from https://elixir.bootlin.com/linux/latest/source/scripts/subarch.include
    return (
        check_output(
            '''uname -m | sed -e s/i.86/x86/ -e s/x86_64/x86/ \
                -e s/sun4u/sparc64/ \
                -e s/arm.*/arm/ -e s/sa110/arm/ \
                -e s/s390x/s390/ -e s/parisc64/parisc/ \
                -e s/ppc.*/powerpc/ -e s/mips.*/mips/ \
                -e s/sh[234].*/sh/ -e s/aarch64.*/arm64/ \
                -e s/riscv.*/riscv/''',
            shell=True,
        )
        .decode('utf-8')
        .strip()
    )


def get_linux_header_dirs(kernel_release=None, minimal_kernel_release=None):
    if not kernel_release:
        os_info = os.uname()
        kernel_release = os_info.release

    if kernel_release and minimal_kernel_release:
        match = re.compile(r'(\d+)\.(\d+)(\.(\d+))?').match(kernel_release)
        version_tuple = [int(x) or 0 for x in match.group(1, 2, 4)]
        if version_tuple < minimal_kernel_release:
            print(
                f"You need to have kernel headers for at least {'.'.join([str(x) for x in minimal_kernel_release])} to enable all system-probe features"
            )

    src_kernels_dir = "/usr/src/kernels"
    src_dir = "/usr/src"
    possible_dirs = [
        f"/lib/modules/{kernel_release}/build",
        f"/lib/modules/{kernel_release}/source",
        f"{src_dir}/linux-headers-{kernel_release}",
        f"{src_kernels_dir}/{kernel_release}",
    ]
    linux_headers = []
    for d in possible_dirs:
        if os.path.isdir(d):
            # resolve symlinks
            linux_headers.append(Path(d).resolve())

    # fallback to non-release-specific directories
    if len(linux_headers) == 0:
        if os.path.isdir(src_kernels_dir):
            linux_headers = [os.path.join(src_kernels_dir, d) for d in os.listdir(src_kernels_dir)]
        else:
            linux_headers = [os.path.join(src_dir, d) for d in os.listdir(src_dir) if d.startswith("linux-")]

    # deduplicate
    linux_headers = list(dict.fromkeys(linux_headers))
    arch = get_kernel_arch()

    subdirs = [
        "include",
        "include/uapi",
        "include/generated/uapi",
        f"arch/{arch}/include",
        f"arch/{arch}/include/uapi",
        f"arch/{arch}/include/generated",
    ]

    dirs = []
    for d in linux_headers:
        for s in subdirs:
            dirs.extend([os.path.join(d, s)])

    return dirs


def get_ebpf_build_flags(unit_test=False):
    flags = []
    flags.extend(
        [
            '-D__KERNEL__',
            '-DCONFIG_64BIT',
            '-D__BPF_TRACING__',
            '-DKBUILD_MODNAME=\\"ddsysprobe\\"',
            '-DCOMPILE_PREBUILT',
        ]
    )
    if unit_test:
        flags.extend(['-D__BALOUM__'])
    flags.extend(
        [
            '-Wno-unused-value',
            '-Wno-pointer-sign',
            '-Wno-compare-distinct-pointer-types',
            '-Wunused',
            '-Wall',
            '-Werror',
        ]
    )
    flags.extend(["-include pkg/ebpf/c/asm_goto_workaround.h"])
    flags.extend(["-O2"])
    flags.extend(
        [
            # Some linux distributions enable stack protector by default which is not available on eBPF
            '-fno-stack-protector',
            '-fno-color-diagnostics',
            '-fno-unwind-tables',
            '-fno-asynchronous-unwind-tables',
            '-fno-jump-tables',
            '-fmerge-all-constants',
        ]
    )
    flags.extend(["-Ipkg/ebpf/c"])
    return flags


def get_co_re_build_flags():
    flags = get_ebpf_build_flags()

    flags.remove('-DCOMPILE_PREBUILT')
    flags.remove('-DCONFIG_64BIT')
    flags.remove('-include pkg/ebpf/c/asm_goto_workaround.h')

    arch = get_kernel_arch()
    flags.extend(
        [
            f"-D__TARGET_ARCH_{arch}",
            "-DCOMPILE_CORE",
            '-emit-llvm',
            '-g',
        ]
    )

    return flags


def get_kernel_headers_flags(kernel_release=None, minimal_kernel_release=None):
    return [
        f"-isystem{d}"
        for d in get_linux_header_dirs(kernel_release=kernel_release, minimal_kernel_release=minimal_kernel_release)
    ]


def check_for_inline(ctx):
    print("checking for invalid inline usage...")
    src_dirs = ["pkg/ebpf/c/", "pkg/network/ebpf/c/", "pkg/security/ebpf/c/"]
    grep_filter = "--include='*.c' --include '*.h'"
    grep_exclude = "--exclude='bpf_helpers.h'"
    pattern = "'^[^/]*\\binline\\b'"
    grep_res = ctx.run(f"grep -n {grep_filter} {grep_exclude} -r {pattern} {' '.join(src_dirs)}", warn=True, hide=True)
    if grep_res.ok:
        print(color_message("Use __always_inline instead of inline:", "red"))
        print(grep_res.stdout)
        raise Exit(code=1)


def run_ninja(
    ctx,
    task="",
    target="",
    explain=False,
    windows=is_windows,
    major_version='7',
    arch=CURRENT_ARCH,
    kernel_release=None,
    debug=False,
    strip_object_files=False,
    with_unit_test=False,
):
    check_for_ninja(ctx)
    nf_path = os.path.join(ctx.cwd, 'system-probe.ninja')
    ninja_generate(
        ctx, nf_path, windows, major_version, arch, debug, strip_object_files, kernel_release, with_unit_test
    )
    explain_opt = "-d explain" if explain else ""
    if task:
        ctx.run(f"ninja {explain_opt} -f {nf_path} -t {task}")
    else:
        ctx.run(f"ninja {explain_opt} -f {nf_path} {target}")


def setup_runtime_clang(ctx):
    # check if correct version is already present
    sudo = "sudo" if not is_root() else ""
    clang_res = ctx.run(f"{sudo} /opt/datadog-agent/embedded/bin/clang-bpf --version", warn=True)
    llc_res = ctx.run(f"{sudo} /opt/datadog-agent/embedded/bin/llc-bpf --version", warn=True)
    clang_version_str = clang_res.stdout.split("\n")[0].split(" ")[2].strip() if clang_res.ok else ""
    llc_version_str = llc_res.stdout.split("\n")[1].strip().split(" ")[2].strip() if llc_res.ok else ""

    if not os.path.exists("/opt/datadog-agent/embedded/bin"):
        ctx.run(f"{sudo} mkdir -p /opt/datadog-agent/embedded/bin")

    arch = arch_mapping.get(platform.machine())
    if arch == "x64":
        arch = "amd64"

    if clang_version_str != CLANG_VERSION_RUNTIME:
        # download correct version from dd-agent-omnibus S3 bucket
        clang_url = f"https://dd-agent-omnibus.s3.amazonaws.com/llvm/clang-{CLANG_VERSION_RUNTIME}.{arch}"
        ctx.run(f"{sudo} wget -q {clang_url} -O /opt/datadog-agent/embedded/bin/clang-bpf")
        ctx.run(f"{sudo} chmod 0755 /opt/datadog-agent/embedded/bin/clang-bpf")

    if llc_version_str != CLANG_VERSION_RUNTIME:
        llc_url = f"https://dd-agent-omnibus.s3.amazonaws.com/llvm/llc-{CLANG_VERSION_RUNTIME}.{arch}"
        ctx.run(f"{sudo} wget -q {llc_url} -O /opt/datadog-agent/embedded/bin/llc-bpf")
        ctx.run(f"{sudo} chmod 0755 /opt/datadog-agent/embedded/bin/llc-bpf")


def verify_system_clang_version(ctx):
    clang_res = ctx.run("clang --version", warn=True)
    clang_version_str = ""
    if clang_res.ok:
        clang_version_parts = clang_res.stdout.splitlines()[0].split(" ")
        version_index = clang_version_parts.index("version")
        clang_version_str = clang_version_parts[version_index + 1].split("-")[0]

    if not clang_version_str.startswith(CLANG_VERSION_SYSTEM_PREFIX):
        raise Exit(
            f"unsupported clang version {clang_version_str} in use. Please install {CLANG_VERSION_SYSTEM_PREFIX}."
        )


def build_object_files(
    ctx,
    windows=is_windows,
    major_version='7',
    arch=CURRENT_ARCH,
    kernel_release=None,
    debug=False,
    strip_object_files=False,
    with_unit_test=False,
):
    build_dir = os.path.join("pkg", "ebpf", "bytecode", "build")

    if not windows:
        verify_system_clang_version(ctx)
        # if clang is missing, subsequent calls to ctx.run("clang ...") will fail silently
        setup_runtime_clang(ctx)

        if strip_object_files:
            print("checking for llvm-strip...")
            ctx.run("which llvm-strip")

        check_for_inline(ctx)
        ctx.run(f"mkdir -p -m 0755 {build_dir}/runtime")
        ctx.run(f"mkdir -p -m 0755 {build_dir}/co-re")

    run_ninja(
        ctx,
        explain=True,
        windows=windows,
        major_version=major_version,
        arch=arch,
        kernel_release=kernel_release,
        debug=debug,
        strip_object_files=strip_object_files,
        with_unit_test=with_unit_test,
    )

    if not windows:
        sudo = "" if is_root() else "sudo"
        ctx.run(f"{sudo} mkdir -p {EMBEDDED_SHARE_DIR}")

        if ctx.run("command -v rsync >/dev/null 2>&1", warn=True, hide=True).ok:
            rsync_filter = "--filter='+ */' --filter='+ *.o' --filter='+ *.c' --filter='- *'"
            ctx.run(
                f"{sudo} rsync --chmod=F644 --chown=root:root -rvt {rsync_filter} {build_dir}/ {EMBEDDED_SHARE_DIR}"
            )
        else:
            with ctx.cd(build_dir):

                def cp_cmd(out_dir):
                    dest = os.path.join(EMBEDDED_SHARE_DIR, out_dir)
                    return " ".join(
                        [
                            f"-execdir cp -p {{}} {dest}/ \\;",
                            f"-execdir chown root:root {dest}/{{}} \\;",
                            f"-execdir chmod 0644 {dest}/{{}} \\;",
                        ]
                    )

                ctx.run(f"{sudo} find . -maxdepth 1 -type f -name '*.o' {cp_cmd('.')}")
                ctx.run(f"{sudo} mkdir -p {EMBEDDED_SHARE_DIR}/co-re")
                ctx.run(f"{sudo} find ./co-re -maxdepth 1 -type f -name '*.o' {cp_cmd('co-re')}")
                ctx.run(f"{sudo} mkdir -p {EMBEDDED_SHARE_DIR}/runtime")
                ctx.run(f"{sudo} find ./runtime -maxdepth 1 -type f -name '*.c' {cp_cmd('runtime')}")


def build_cws_object_files(
    ctx,
    major_version='7',
    arch=CURRENT_ARCH,
    kernel_release=None,
    debug=False,
    strip_object_files=False,
    with_unit_test=False,
):
    run_ninja(
        ctx,
        target="cws",
        major_version=major_version,
        arch=arch,
        debug=debug,
        strip_object_files=strip_object_files,
        kernel_release=kernel_release,
        with_unit_test=with_unit_test,
    )


@task
def object_files(ctx, kernel_release=None, with_unit_test=False):
    build_object_files(ctx, kernel_release=kernel_release, with_unit_test=with_unit_test)


def clean_object_files(
    ctx, windows, major_version='7', arch=CURRENT_ARCH, kernel_release=None, debug=False, strip_object_files=False
):
    run_ninja(
        ctx,
        task="clean",
        windows=windows,
        major_version=major_version,
        arch=arch,
        debug=debug,
        strip_object_files=strip_object_files,
        kernel_release=kernel_release,
    )


@task
def generate_lookup_tables(ctx, windows=is_windows):
    if windows:
        return

    lookup_table_generate_files = [
        "./pkg/network/go/goid/main.go",
        "./pkg/network/protocols/http/gotls/lookup/main.go",
    ]
    for file in lookup_table_generate_files:
        ctx.run(f"go generate {file}")


def is_root():
    return os.getuid() == 0


def check_for_ninja(ctx):
    if is_windows:
        ctx.run("where ninja")
    else:
        ctx.run("which ninja")


def is_bpftool_compatible(ctx):
    try:
        ctx.run("bpftool gen min_core_btf 2>&1 | grep -q \"'min_core_btf' needs at least 3 arguments, 0 found\"")
        return True
    except Exception:
        return False


@contextlib.contextmanager
def tempdir():
    """
    Helper to create a temp directory and clean it
    """
    dirpath = tempfile.mkdtemp()
    try:
        yield dirpath
    finally:
        shutil.rmtree(dirpath)


def kitchen_prepare_btfs(ctx, files_dir, arch=CURRENT_ARCH):
    btf_dir = "/opt/datadog-agent/embedded/share/system-probe/ebpf/co-re/btf"

    if arch == "x64":
        arch = "x86_64"
    elif arch == "arm64":
        arch = "aarch64"

    if not os.path.exists(f"{btf_dir}/kitchen-btfs-{arch}.tar.xz"):
        exit("BTFs for kitchen test environments not found. Please update & re-provision your dev VM.")

    sudo = "sudo" if not is_root() else ""
    ctx.run(f"{sudo} chmod -R 0777 {btf_dir}")

    if not os.path.exists(f"{btf_dir}/kitchen-btfs-{arch}"):
        ctx.run(
            f"mkdir {btf_dir}/kitchen-btfs-{arch} && "
            + f"tar xf {btf_dir}/kitchen-btfs-{arch}.tar.xz -C {btf_dir}/kitchen-btfs-{arch}"
        )

    can_minimize = True
    if not is_bpftool_compatible(ctx):
        print(
            "Cannot minimize BTFs: bpftool version 6 or higher is required: preparing kitchen environment with full sized BTFs instead."
        )
        can_minimize = False

    if can_minimize:
        co_re_programs = " ".join(glob.glob("/opt/datadog-agent/embedded/share/system-probe/ebpf/co-re/*.o"))
        generate_minimized_btfs(
            ctx,
            source_dir=f"{btf_dir}/kitchen-btfs-{arch}",
            output_dir=f"{btf_dir}/minimized-btfs",
            input_bpf_programs=co_re_programs,
        )

        ctx.run(
            f"cd {btf_dir}/minimized-btfs && "
            + "tar -cJf minimized-btfs.tar.xz * && "
            + f"mv minimized-btfs.tar.xz {files_dir}"
        )
    else:
        ctx.run(f"cp {btf_dir}/kitchen-btfs-{arch}.tar.xz {files_dir}/minimized-btfs.tar.xz")


@task
def generate_minimized_btfs(
    ctx,
    source_dir,
    output_dir,
    input_bpf_programs,
):
    """
    Given an input directory containing compressed full-sized BTFs, generates an identically-structured
    output directory containing compressed minimized versions of those BTFs, tailored to the given
    bpf program(s).
    """

    # If there are no input programs, we don't need to actually do anything; however, in order to
    # prevent CI jobs from failing, we'll create a dummy output directory
    if input_bpf_programs == "":
        ctx.run(f"mkdir -p {output_dir}/dummy_data")
        return

    ctx.run(f"mkdir -p {output_dir}")

    check_for_ninja(ctx)

    ninja_file_path = os.path.join(ctx.cwd, 'generate-minimized-btfs.ninja')
    with open(ninja_file_path, 'w') as ninja_file:
        nw = NinjaWriter(ninja_file, width=180)

        nw.rule(name="decompress_btf", command="tar -xf $in -C $target_directory")
        nw.rule(name="minimize_btf", command="bpftool gen min_core_btf $in $out $input_bpf_programs")
        nw.rule(name="compress_minimized_btf", command="tar -cJf $out -C $tar_working_directory $rel_in && rm $in")

        for root, dirs, files in os.walk(source_dir):
            path_from_root = os.path.relpath(root, source_dir)

            for d in dirs:
                output_subdir = os.path.join(output_dir, path_from_root, d)
                ctx.run(f"mkdir -p {output_subdir}")

            for file in files:
                if not file.endswith(".tar.xz"):
                    continue

                btf_filename = file[: -len(".tar.xz")]
                minimized_btf_path = os.path.join(output_dir, path_from_root, btf_filename)

                nw.build(
                    rule="decompress_btf",
                    inputs=[os.path.join(root, file)],
                    outputs=[os.path.join(root, btf_filename)],
                    variables={
                        "target_directory": root,
                    },
                )

                nw.build(
                    rule="minimize_btf",
                    inputs=[os.path.join(root, btf_filename)],
                    outputs=[minimized_btf_path],
                    variables={
                        "input_bpf_programs": input_bpf_programs,
                    },
                )

                nw.build(
                    rule="compress_minimized_btf",
                    inputs=[minimized_btf_path],
                    outputs=[f"{minimized_btf_path}.tar.xz"],
                    variables={
                        "tar_working_directory": os.path.join(output_dir, path_from_root),
                        "rel_in": btf_filename,
                    },
                )

    ctx.run(f"ninja -f {ninja_file_path}")


@task
def print_failed_tests(_, output_dir):
    fail_count = 0
    for testjson_tgz in glob.glob(f"{output_dir}/**/testjson.tar.gz"):
        test_platform = os.path.basename(os.path.dirname(testjson_tgz))

        with tempfile.TemporaryDirectory() as unpack_dir:
            with tarfile.open(testjson_tgz) as tgz:
                tgz.extractall(path=unpack_dir)

            for test_json in glob.glob(f"{unpack_dir}/*.json"):
                bundle, _ = os.path.splitext(os.path.basename(test_json))
                with open(test_json) as tf:
                    for line in tf:
                        json_test = json.loads(line.strip())
                        if 'Test' in json_test:
                            name = json_test['Test']
                            package = json_test['Package']
                            action = json_test["Action"]

                            if action == "fail":
                                print(f"FAIL: [{test_platform}] [{bundle}] {package} {name}")
                                fail_count += 1

    if fail_count > 0:
        raise Exit(code=1)


@task
def save_test_dockers(ctx, output_dir, arch, windows=is_windows):
    import yaml

    if windows:
        return

    docker_compose_paths = glob.glob("./pkg/network/protocols/*/testdata/docker-compose.yml")
    # Add relative docker-compose paths
    # For example:
    #   docker_compose_paths.append("./pkg/network/protocols/dockers/testdata/docker-compose.yml")

    images = set()
    for docker_compose_path in docker_compose_paths:
        with open(docker_compose_path, "r") as f:
            docker_compose = yaml.safe_load(f.read())
        for component in docker_compose["services"]:
            images.add(docker_compose["services"][component]["image"])

    for image in images:
        output_path = image.translate(str.maketrans('', '', string.punctuation))
        ctx.run(f"docker pull --platform linux/{arch} {image}")
        ctx.run(f"docker save {image} > {os.path.join(output_dir, output_path)}.tar")<|MERGE_RESOLUTION|>--- conflicted
+++ resolved
@@ -305,16 +305,10 @@
             ],
             "pkg/network/protocols/http/http_types.go": [
                 "pkg/network/ebpf/c/tracer.h",
-<<<<<<< HEAD
-                "pkg/network/ebpf/c/protocols/tags-types.h",
-                "pkg/network/ebpf/c/protocols/http-types.h",
-                "pkg/network/ebpf/c/protocols/protocol-classification-defs.h",
-                "pkg/network/ebpf/c/protocols/http2-decoding-defs.h",
-=======
+                "pkg/network/ebpf/c/protocols/http2/decoding-defs.h",
                 "pkg/network/ebpf/c/protocols/tls/tags-types.h",
                 "pkg/network/ebpf/c/protocols/http/types.h",
                 "pkg/network/ebpf/c/protocols/classification/defs.h",
->>>>>>> 7aac8e84
             ],
             "pkg/network/telemetry/telemetry_types.go": [
                 "pkg/ebpf/c/telemetry_types.h",
