--- conflicted
+++ resolved
@@ -222,10 +222,6 @@
 			totalConns++
 		}
 	}
-<<<<<<< HEAD
-=======
-	log.Infof("Received total conns: %v\n", totalConns)
->>>>>>> 42b14484
 	di.readBuffer = resizeDriverBuffer(int(totalBytesRead), di.readBuffer)
 	atomic.StoreInt64(&di.bufferSize, int64(len(di.readBuffer)))
 
@@ -274,7 +270,6 @@
 		driver.SetMaxOpenFlowsIOCTL,
 		(*byte)(unsafe.Pointer(&maxOpenFlows)),
 		uint32(unsafe.Sizeof(maxOpenFlows)),
-<<<<<<< HEAD
 		nil,
 		uint32(0), nil, nil)
 	if err != nil {
@@ -293,26 +288,6 @@
 		log.Warnf("Failed to set max number of closed flows to %v %v", maxClosedFlows, err)
 	}
 
-=======
-		nil,
-		uint32(0), nil, nil)
-	if err != nil {
-		log.Warnf("Failed to set max number of open flows to %v %v", maxOpenFlows, err)
-	}
-
-	maxClosedFlows := minUint64(defaultMaxClosedFlows, di.maxClosedFlows)
-	log.Infof("Setting max closed flows in driver to %v", maxClosedFlows)
-	err = windows.DeviceIoControl(di.driverFlowHandle.Handle,
-		driver.SetMaxClosedFlowsIOCTL,
-		(*byte)(unsafe.Pointer(&maxClosedFlows)),
-		uint32(unsafe.Sizeof(maxClosedFlows)),
-		nil,
-		uint32(0), nil, nil)
-	if err != nil {
-		log.Warnf("Failed to set max number of closed flows to %v %v", maxClosedFlows, err)
-	}
-
->>>>>>> 42b14484
 	return err
 }
 
