--- conflicted
+++ resolved
@@ -11,18 +11,13 @@
 import (
 	"time"
 
-<<<<<<< HEAD
-	libtelemetry "github.com/DataDog/datadog-agent/pkg/network/telemetry"
-=======
-	"go.uber.org/atomic"
-
+	nettelemetry "github.com/DataDog/datadog-agent/pkg/network/telemetry"
 	libtelemetry "github.com/DataDog/datadog-agent/pkg/network/protocols/telemetry"
->>>>>>> f81ece93
 	"github.com/DataDog/datadog-agent/pkg/util/log"
 )
 
 type telemetry struct {
-	then libtelemetry.StatGaugeWrapper
+	then nettelemetry.StatGaugeWrapper
 
 	hits1XX, hits2XX, hits3XX, hits4XX, hits5XX *libtelemetry.Metric
 
@@ -41,7 +36,7 @@
 	)
 
 	t := &telemetry{
-		then:         libtelemetry.NewStatGaugeWrapper("usm", "then", []string{}, "description"),
+		then:         nettelemetry.NewStatGaugeWrapper("usm", "then", []string{}, "description"),
 		hits1XX:      metricGroup.NewMetric("hits1xx"),
 		hits2XX:      metricGroup.NewMetric("hits2xx"),
 		hits3XX:      metricGroup.NewMetric("hits3xx"),
