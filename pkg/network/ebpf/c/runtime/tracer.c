--- conflicted
+++ resolved
@@ -36,58 +36,6 @@
     protocol_classifier_entrypoint_dbs(skb);
     #endif
     return 0;
-}
-
-<<<<<<< HEAD
-=======
-SEC("kprobe/tcp_sendmsg")
-int kprobe__tcp_sendmsg(struct pt_regs *ctx) {
-    u64 pid_tgid = bpf_get_current_pid_tgid();
-    log_debug("kprobe/tcp_sendmsg: pid_tgid: %d\n", pid_tgid);
-#if LINUX_VERSION_CODE < KERNEL_VERSION(4, 1, 0)
-    struct sock *parm1 = (struct sock *)PT_REGS_PARM2(ctx);
-#else
-    struct sock *parm1 = (struct sock *)PT_REGS_PARM1(ctx);
-#endif
-    struct sock *skp = parm1;
-    bpf_map_update_with_telemetry(tcp_sendmsg_args, &pid_tgid, &skp, BPF_ANY);
-    return 0;
-}
-
-SEC("kretprobe/tcp_sendmsg")
-int kretprobe__tcp_sendmsg(struct pt_regs *ctx) {
-    u64 pid_tgid = bpf_get_current_pid_tgid();
-    struct sock **skpp = (struct sock **)bpf_map_lookup_elem(&tcp_sendmsg_args, &pid_tgid);
-    if (!skpp) {
-        log_debug("kretprobe/tcp_sendmsg: sock not found\n");
-        return 0;
-    }
-
-    struct sock *skp = *skpp;
-    bpf_map_delete_elem(&tcp_sendmsg_args, &pid_tgid);
-
-    int sent = PT_REGS_RC(ctx);
-    if (sent < 0) {
-        return 0;
-    }
-
-    if (!skp) {
-        return 0;
-    }
-
-    log_debug("kretprobe/tcp_sendmsg: pid_tgid: %d, sent: %d, sock: %x\n", pid_tgid, sent, skp);
-    conn_tuple_t t = {};
-    if (!read_conn_tuple(&t, skp, pid_tgid, CONN_TYPE_TCP)) {
-        return 0;
-    }
-
-    handle_tcp_stats(&t, skp, 0);
-
-    __u32 packets_in = 0;
-    __u32 packets_out = 0;
-    get_tcp_segment_counts(skp, &packets_in, &packets_out);
-
-    return handle_message(&t, sent, 0, CONN_DIRECTION_UNKNOWN, packets_out, packets_in, PACKET_COUNT_ABSOLUTE, skp);
 }
 
 SEC("kprobe/tcp_sendpage")
@@ -173,705 +121,6 @@
     return handle_message(&t, sent, 0, CONN_DIRECTION_UNKNOWN, 0, 0, PACKET_COUNT_NONE, skp);
 }
 
-SEC("kprobe/tcp_close")
-int kprobe__tcp_close(struct pt_regs *ctx) {
-    struct sock *sk;
-    conn_tuple_t t = {};
-    u64 pid_tgid = bpf_get_current_pid_tgid();
-    sk = (struct sock *)PT_REGS_PARM1(ctx);
-
-    // Should actually delete something only if the connection never got established
-    bpf_map_delete_elem(&tcp_ongoing_connect_pid, &sk);
-
-    clear_sockfd_maps(sk);
-
-    // Get network namespace id
-    log_debug("kprobe/tcp_close: tgid: %u, pid: %u\n", pid_tgid >> 32, pid_tgid & 0xFFFFFFFF);
-    if (!read_conn_tuple(&t, sk, pid_tgid, CONN_TYPE_TCP)) {
-        return 0;
-    }
-    log_debug("kprobe/tcp_close: netns: %u, sport: %u, dport: %u\n", t.netns, t.sport, t.dport);
-
-    cleanup_conn(&t, sk);
-    return 0;
-}
-
-SEC("kretprobe/tcp_close")
-int kretprobe__tcp_close(struct pt_regs *ctx) {
-    flush_conn_close_if_full(ctx);
-    return 0;
-}
-
-#ifdef FEATURE_IPV6_ENABLED
-SEC("kprobe/ip6_make_skb")
-int kprobe__ip6_make_skb(struct pt_regs *ctx) {
-    struct sock *sk = (struct sock *)PT_REGS_PARM1(ctx);
-    size_t len = (size_t)PT_REGS_PARM4(ctx);
-    // commit: https://github.com/torvalds/linux/commit/26879da58711aa604a1b866cbeedd7e0f78f90ad
-    // changed the arguments to ip6_make_skb and introduced the struct ipcm6_cookie
-#if LINUX_VERSION_CODE >= KERNEL_VERSION(4, 7, 0)
-    struct flowi6 *fl6 = (struct flowi6 *)PT_REGS_PARM7(ctx);
-#else
-    struct flowi6 *fl6 = (struct flowi6 *)PT_REGS_PARM9(ctx);
-#endif
-
-    u64 pid_tgid = bpf_get_current_pid_tgid();
-    ip_make_skb_args_t args = {};
-    bpf_probe_read_kernel_with_telemetry(&args.sk, sizeof(args.sk), &sk);
-    bpf_probe_read_kernel_with_telemetry(&args.len, sizeof(args.len), &len);
-    bpf_probe_read_kernel_with_telemetry(&args.fl6, sizeof(args.fl6), &fl6);
-    bpf_map_update_with_telemetry(ip_make_skb_args, &pid_tgid, &args, BPF_ANY);
-
-    return 0;
-}
-
-SEC("kretprobe/ip6_make_skb")
-int kretprobe__ip6_make_skb(struct pt_regs *ctx) {
-    u64 pid_tgid = bpf_get_current_pid_tgid();
-    ip_make_skb_args_t *args = bpf_map_lookup_elem(&ip_make_skb_args, &pid_tgid);
-    if (!args) {
-        return 0;
-    }
-
-    struct sock *sk = args->sk;
-    struct flowi6 *fl6 = args->fl6;
-    size_t size = args->len;
-    bpf_map_delete_elem(&ip_make_skb_args, &pid_tgid);
-
-    void *rc = (void *)PT_REGS_RC(ctx);
-    if (IS_ERR_OR_NULL(rc)) {
-        return 0;
-    }
-
-    size = size - sizeof(struct udphdr);
-
-    conn_tuple_t t = {};
-    if (!read_conn_tuple(&t, sk, pid_tgid, CONN_TYPE_UDP)) {
-        read_in6_addr(&t.saddr_h, &t.saddr_l, &fl6->saddr);
-        read_in6_addr(&t.daddr_h, &t.daddr_l, &fl6->daddr);
-
-        if (!(t.saddr_h || t.saddr_l)) {
-            log_debug("ERR(fl6): src addr not set src_l:%d,src_h:%d\n", t.saddr_l, t.saddr_h);
-            increment_telemetry_count(udp_send_missed);
-            return 0;
-        }
-        if (!(t.daddr_h || t.daddr_l)) {
-            log_debug("ERR(fl6): dst addr not set dst_l:%d,dst_h:%d\n", t.daddr_l, t.daddr_h);
-            increment_telemetry_count(udp_send_missed);
-            return 0;
-        }
-
-        // Check if we can map IPv6 to IPv4
-        if (is_ipv4_mapped_ipv6(t.saddr_h, t.saddr_l, t.daddr_h, t.daddr_l)) {
-            t.metadata |= CONN_V4;
-            t.saddr_h = 0;
-            t.daddr_h = 0;
-            t.saddr_l = (u32)(t.saddr_l >> 32);
-            t.daddr_l = (u32)(t.daddr_l >> 32);
-        } else {
-            t.metadata |= CONN_V6;
-        }
-
-        bpf_probe_read_kernel_with_telemetry(&t.sport, sizeof(t.sport), &fl6->fl6_sport);
-        bpf_probe_read_kernel_with_telemetry(&t.dport, sizeof(t.dport), &fl6->fl6_dport);
-
-        if (t.sport == 0 || t.dport == 0) {
-            log_debug("ERR(fl6): src/dst port not set: src:%d, dst:%d\n", t.sport, t.dport);
-            increment_telemetry_count(udp_send_missed);
-            return 0;
-        }
-
-        t.sport = bpf_ntohs(t.sport);
-        t.dport = bpf_ntohs(t.dport);
-    }
-
-    log_debug("kprobe/ip6_make_skb: pid_tgid: %d, size: %d\n", pid_tgid, size);
-    handle_message(&t, size, 0, CONN_DIRECTION_UNKNOWN, 1, 0, PACKET_COUNT_INCREMENT, sk);
-    increment_telemetry_count(udp_send_processed);
-
-    return 0;
-}
-#endif
-
-// Note: This is used only in the UDP send path.
-SEC("kprobe/ip_make_skb")
-int kprobe__ip_make_skb(struct pt_regs *ctx) {
-    struct sock *sk = (struct sock *)PT_REGS_PARM1(ctx);
-    size_t len = (size_t)PT_REGS_PARM5(ctx);
-    struct flowi4 *fl4 = (struct flowi4 *)PT_REGS_PARM2(ctx);
-
-    u64 pid_tgid = bpf_get_current_pid_tgid();
-    ip_make_skb_args_t args = {};
-    bpf_probe_read_kernel_with_telemetry(&args.sk, sizeof(args.sk), &sk);
-    bpf_probe_read_kernel_with_telemetry(&args.len, sizeof(args.len), &len);
-    bpf_probe_read_kernel_with_telemetry(&args.fl4, sizeof(args.fl4), &fl4);
-    bpf_map_update_with_telemetry(ip_make_skb_args, &pid_tgid, &args, BPF_ANY);
-
-    return 0;
-}
-
-SEC("kretprobe/ip_make_skb")
-int kretprobe__ip_make_skb(struct pt_regs *ctx) {
-    u64 pid_tgid = bpf_get_current_pid_tgid();
-    ip_make_skb_args_t *args = bpf_map_lookup_elem(&ip_make_skb_args, &pid_tgid);
-    if (!args) {
-        return 0;
-    }
-
-    struct sock *sk = args->sk;
-    struct flowi4 *fl4 = args->fl4;
-    size_t size = args->len;
-    bpf_map_delete_elem(&ip_make_skb_args, &pid_tgid);
-
-    void *rc = (void *)PT_REGS_RC(ctx);
-    if (IS_ERR_OR_NULL(rc)) {
-        return 0;
-    }
-
-    size = size - sizeof(struct udphdr);
-
-    conn_tuple_t t = {};
-    if (!read_conn_tuple(&t, sk, pid_tgid, CONN_TYPE_UDP)) {
-        bpf_probe_read_kernel_with_telemetry(&t.saddr_l, sizeof(__be32), &fl4->saddr);
-        bpf_probe_read_kernel_with_telemetry(&t.daddr_l, sizeof(__be32), &fl4->daddr);
-        if (!t.saddr_l || !t.daddr_l) {
-            log_debug("ERR(fl4): src/dst addr not set src:%d,dst:%d\n", t.saddr_l, t.daddr_l);
-            increment_telemetry_count(udp_send_missed);
-            return 0;
-        }
-
-        bpf_probe_read_kernel_with_telemetry(&t.sport, sizeof(t.sport), &fl4->fl4_sport);
-        bpf_probe_read_kernel_with_telemetry(&t.dport, sizeof(t.dport), &fl4->fl4_dport);
-        t.sport = bpf_ntohs(t.sport);
-        t.dport = bpf_ntohs(t.dport);
-        if (t.sport == 0 || t.dport == 0) {
-            log_debug("ERR(fl4): src/dst port not set: src:%d, dst:%d\n", t.sport, t.dport);
-            increment_telemetry_count(udp_send_missed);
-            return 0;
-        }
-    }
-
-    log_debug("kprobe/ip_send_skb: pid_tgid: %d, size: %d\n", pid_tgid, size);
-    handle_message(&t, size, 0, CONN_DIRECTION_UNKNOWN, 1, 0, PACKET_COUNT_INCREMENT, sk);
-    increment_telemetry_count(udp_send_processed);
-
-    return 0;
-}
-
-static __always_inline void handle_skb_consume_udp(struct sock *sk, struct sk_buff *skb, int len) {
-    if (len < 0) {
-        // peeking or an error happened
-        return;
-    }
-    conn_tuple_t t;
-    bpf_memset(&t, 0, sizeof(conn_tuple_t));
-    int data_len = sk_buff_to_tuple(skb, &t);
-    if (data_len <= 0) {
-        log_debug("ERR(skb_consume_udp): error reading tuple ret=%d\n", data_len);
-        return;
-    }
-    // we are receiving, so we want the daddr to become the laddr
-    flip_tuple(&t);
-
-    log_debug("skb_consume_udp: bytes=%d\n", data_len);
-    u64 pid_tgid = bpf_get_current_pid_tgid();
-    t.pid = pid_tgid >> 32;
-    t.netns = get_netns(&sk->sk_net);
-    handle_message(&t, 0, data_len, CONN_DIRECTION_UNKNOWN, 0, 1, PACKET_COUNT_INCREMENT, sk);
-}
-
-static __always_inline int handle_udp_recvmsg(struct pt_regs *ctx) {
-#if LINUX_VERSION_CODE < KERNEL_VERSION(4, 1, 0)
-    int flags = (int)PT_REGS_PARM6(ctx);
-#else
-    int flags = (int)PT_REGS_PARM5(ctx);
-#endif
-    log_debug("kprobe/udp_recvmsg: flags: %x\n", flags);
-    if (flags & MSG_PEEK) {
-        return 0;
-    }
-
-    // keep track of non-peeking calls, since skb_free_datagram_locked doesn't have that argument
-    u64 pid_tgid = bpf_get_current_pid_tgid();
-    udp_recv_sock_t t = {};
-    bpf_map_update_with_telemetry(udp_recv_sock, &pid_tgid, &t, BPF_ANY);
-    return 0;
-}
-
-SEC("kprobe/udp_recvmsg")
-int kprobe__udp_recvmsg(struct pt_regs *ctx) {
-    return handle_udp_recvmsg(ctx);
-}
-
-#ifdef FEATURE_IPV6_ENABLED
-SEC("kprobe/udpv6_recvmsg")
-int kprobe__udpv6_recvmsg(struct pt_regs *ctx) {
-    return handle_udp_recvmsg(ctx);
-}
-#endif
-
-static __always_inline int handle_udp_recvmsg_ret(struct pt_regs *ctx) {
-    u64 pid_tgid = bpf_get_current_pid_tgid();
-    bpf_map_delete_elem(&udp_recv_sock, &pid_tgid);
-    return 0;
-}
-
-SEC("kretprobe/udp_recvmsg")
-int kretprobe__udp_recvmsg(struct pt_regs *ctx) {
-    return handle_udp_recvmsg_ret(ctx);
-}
-
-#ifdef FEATURE_IPV6_ENABLED
-SEC("kretprobe/udpv6_recvmsg")
-int kretprobe__udpv6_recvmsg(struct pt_regs *ctx) {
-    return handle_udp_recvmsg_ret(ctx);
-}
-#endif
-
-SEC("kprobe/skb_free_datagram_locked")
-int kprobe__skb_free_datagram_locked(struct pt_regs *ctx) {
-    u64 pid_tgid = bpf_get_current_pid_tgid();
-    udp_recv_sock_t *st = bpf_map_lookup_elem(&udp_recv_sock, &pid_tgid);
-    if (!st) { // no entry means a peek
-        return 0;
-    }
-
-    struct sock *sk = (struct sock *)PT_REGS_PARM1(ctx);
-    struct sk_buff *skb = (struct sk_buff *)PT_REGS_PARM2(ctx);
-    handle_skb_consume_udp(sk, skb, 0);
-    return 0;
-}
-
-SEC("kprobe/__skb_free_datagram_locked")
-int kprobe____skb_free_datagram_locked(struct pt_regs *ctx) {
-    u64 pid_tgid = bpf_get_current_pid_tgid();
-    udp_recv_sock_t *st = bpf_map_lookup_elem(&udp_recv_sock, &pid_tgid);
-    if (!st) { // no entry means a peek
-        return 0;
-    }
-
-    struct sock *sk = (struct sock *)PT_REGS_PARM1(ctx);
-    struct sk_buff *skb = (struct sk_buff *)PT_REGS_PARM2(ctx);
-    int len = (int)PT_REGS_PARM3(ctx);
-    handle_skb_consume_udp(sk, skb, len);
-    return 0;
-}
-
-SEC("kprobe/skb_consume_udp")
-int kprobe__skb_consume_udp(struct pt_regs *ctx) {
-    u64 pid_tgid = bpf_get_current_pid_tgid();
-    udp_recv_sock_t *st = bpf_map_lookup_elem(&udp_recv_sock, &pid_tgid);
-    if (!st) { // no entry means a peek
-        return 0;
-    }
-
-    struct sock *sk = (struct sock *)PT_REGS_PARM1(ctx);
-    struct sk_buff *skb = (struct sk_buff *)PT_REGS_PARM2(ctx);
-    int len = (int)PT_REGS_PARM3(ctx);
-    handle_skb_consume_udp(sk, skb, len);
-    return 0;
-}
-
-SEC("kprobe/tcp_retransmit_skb")
-int kprobe__tcp_retransmit_skb(struct pt_regs *ctx) {
-    struct sock *sk = (struct sock *)PT_REGS_PARM1(ctx);
-    u64 tid = bpf_get_current_pid_tgid();
-    tcp_retransmit_skb_args_t args = {};
-    args.sk = sk;
-    args.segs = 0;
-    args.retrans_out_pre = 0;
-    if (bpf_probe_read_kernel_with_telemetry(&(args.retrans_out_pre), sizeof(args.retrans_out_pre), &(tcp_sk(sk)->retrans_out)) < 0) {
-        return 0;
-    }
-
-    bpf_map_update_with_telemetry(pending_tcp_retransmit_skb, &tid, &args, BPF_ANY);
-
-    return 0;
-}
-
-SEC("kretprobe/tcp_retransmit_skb")
-int kretprobe__tcp_retransmit_skb(struct pt_regs *ctx) {
-    log_debug("kretprobe/tcp_retransmit\n");
-    u64 tid = bpf_get_current_pid_tgid();
-    if (PT_REGS_RC(ctx) < 0) {
-        bpf_map_delete_elem(&pending_tcp_retransmit_skb, &tid);
-        return 0;
-    }
-    tcp_retransmit_skb_args_t *args = bpf_map_lookup_elem(&pending_tcp_retransmit_skb, &tid);
-    if (args == NULL) {
-        return 0;
-    }
-    struct sock* sk = args->sk;
-    u32 retrans_out_pre = args->retrans_out_pre;
-    u32 retrans_out = 0;
-    bpf_probe_read_kernel_with_telemetry(&retrans_out, sizeof(retrans_out), &(tcp_sk(sk)->retrans_out));
-
-    bpf_map_delete_elem(&pending_tcp_retransmit_skb, &tid);
-
-    return handle_retransmit(sk, retrans_out-retrans_out_pre);
-}
-
-SEC("kprobe/tcp_set_state")
-int kprobe__tcp_set_state(struct pt_regs *ctx) {
-    u8 state = (u8)PT_REGS_PARM2(ctx);
-
-    // For now we're tracking only TCP_ESTABLISHED
-    if (state != TCP_ESTABLISHED) {
-        return 0;
-    }
-
-    struct sock *sk = (struct sock *)PT_REGS_PARM1(ctx);
-    u64 pid_tgid = bpf_get_current_pid_tgid();
-    conn_tuple_t t = {};
-    if (!read_conn_tuple(&t, sk, pid_tgid, CONN_TYPE_TCP)) {
-        return 0;
-    }
-
-    tcp_stats_t stats = { .state_transitions = (1 << state) };
-    update_tcp_stats(&t, stats);
-
-    return 0;
-}
-
-SEC("kprobe/tcp_connect")
-int kprobe__tcp_connect(struct pt_regs *ctx) {
-    u64 pid_tgid = bpf_get_current_pid_tgid();
-    log_debug("kprobe/tcp_connect: tgid: %u, pid: %u\n", pid_tgid >> 32, pid_tgid & 0xFFFFFFFF);
-    struct sock *skp = (struct sock *)PT_REGS_PARM1(ctx);
-
-    bpf_map_update_with_telemetry(tcp_ongoing_connect_pid, &skp, &pid_tgid, BPF_ANY);
-
-    return 0;
-}
-
-SEC("kprobe/tcp_finish_connect")
-int kprobe__tcp_finish_connect(struct pt_regs *ctx) {
-    struct sock *skp = (struct sock *)PT_REGS_PARM1(ctx);
-    u64 *pid_tgid_p = bpf_map_lookup_elem(&tcp_ongoing_connect_pid, &skp);
-    if (!pid_tgid_p) {
-        return 0;
-    }
-
-    u64 pid_tgid = *pid_tgid_p;
-    bpf_map_delete_elem(&tcp_ongoing_connect_pid, &skp);
-    log_debug("kprobe/tcp_finish_connect: tgid: %u, pid: %u\n", pid_tgid >> 32, pid_tgid & 0xFFFFFFFF);
-
-    conn_tuple_t t = {};
-    if (!read_conn_tuple(&t, skp, pid_tgid, CONN_TYPE_TCP)) {
-        return 0;
-    }
-
-    handle_tcp_stats(&t, skp, TCP_ESTABLISHED);
-    handle_message(&t, 0, 0, CONN_DIRECTION_OUTGOING, 0, 0, PACKET_COUNT_NONE, skp);
-
-    log_debug("kprobe/tcp_connect: netns: %u, sport: %u, dport: %u\n", t.netns, t.sport, t.dport);
-
-    return 0;
-}
-
-SEC("kretprobe/inet_csk_accept")
-int kretprobe__inet_csk_accept(struct pt_regs *ctx) {
-    struct sock *sk = (struct sock *)PT_REGS_RC(ctx);
-    if (!sk) {
-        return 0;
-    }
-
-    u64 pid_tgid = bpf_get_current_pid_tgid();
-    log_debug("kretprobe/inet_csk_accept: tgid: %u, pid: %u\n", pid_tgid >> 32, pid_tgid & 0xFFFFFFFF);
-
-    conn_tuple_t t = {};
-    if (!read_conn_tuple(&t, sk, pid_tgid, CONN_TYPE_TCP)) {
-        return 0;
-    }
-    handle_tcp_stats(&t, sk, TCP_ESTABLISHED);
-    handle_message(&t, 0, 0, CONN_DIRECTION_INCOMING, 0, 0, PACKET_COUNT_NONE, sk);
-
-    port_binding_t pb = {};
-    pb.netns = t.netns;
-    pb.port = t.sport;
-    add_port_bind(&pb, port_bindings);
-
-    log_debug("kretprobe/inet_csk_accept: netns: %u, sport: %u, dport: %u\n", t.netns, t.sport, t.dport);
-    return 0;
-}
-
-SEC("kprobe/inet_csk_listen_stop")
-int kprobe__inet_csk_listen_stop(struct pt_regs *ctx) {
-    struct sock *skp = (struct sock *)PT_REGS_PARM1(ctx);
-    __u16 lport = read_sport(skp);
-    if (lport == 0) {
-        log_debug("ERR(inet_csk_listen_stop): lport is 0 \n");
-        return 0;
-    }
-
-    port_binding_t pb = { .netns = 0, .port = 0 };
-    pb.netns = get_netns(&skp->sk_net);
-    pb.port = lport;
-    remove_port_bind(&pb, &port_bindings);
-
-    log_debug("kprobe/inet_csk_listen_stop: net ns: %u, lport: %u\n", pb.netns, pb.port);
-    return 0;
-}
-
-SEC("kprobe/udp_destroy_sock")
-int kprobe__udp_destroy_sock(struct pt_regs *ctx) {
-    struct sock *skp = (struct sock *)PT_REGS_PARM1(ctx);
-    conn_tuple_t tup = {};
-    u64 pid_tgid = bpf_get_current_pid_tgid();
-    int valid_tuple = read_conn_tuple(&tup, skp, pid_tgid, CONN_TYPE_UDP);
-
-    __u16 lport = 0;
-    if (valid_tuple) {
-        cleanup_conn(&tup, skp);
-        lport = tup.sport;
-    } else {
-        lport = read_sport(skp);
-    }
-
-    if (lport == 0) {
-        log_debug("ERR(udp_destroy_sock): lport is 0\n");
-        return 0;
-    }
-
-    // although we have net ns info, we don't use it in the key
-    // since we don't have it everywhere for udp port bindings
-    // (see sys_enter_bind/sys_exit_bind below)
-    port_binding_t pb = {};
-    pb.netns = 0;
-    pb.port = lport;
-    remove_port_bind(&pb, &udp_port_bindings);
-    return 0;
-}
-
-SEC("kretprobe/udp_destroy_sock")
-int kretprobe__udp_destroy_sock(struct pt_regs *ctx) {
-    flush_conn_close_if_full(ctx);
-    return 0;
-}
-
-//region sys_enter_bind
-
-static __always_inline int sys_enter_bind(struct socket *sock, struct sockaddr *addr) {
-    __u64 tid = bpf_get_current_pid_tgid();
-
-    __u16 type = 0;
-    bpf_probe_read_kernel_with_telemetry(&type, sizeof(__u16), &sock->type);
-    if ((type & SOCK_DGRAM) == 0) {
-        return 0;
-    }
-
-    if (addr == NULL) {
-        log_debug("sys_enter_bind: could not read sockaddr, sock=%llx, tid=%u\n", sock, tid);
-        return 0;
-    }
-
-    // write to pending_binds so the retprobe knows we can mark this as binding.
-    bind_syscall_args_t args = {};
-    bpf_probe_read_kernel_with_telemetry(&args.sk, sizeof(args.sk), &sock->sk);
-    args.addr = addr;
-
-    bpf_map_update_with_telemetry(pending_bind, &tid, &args, BPF_ANY);
-    log_debug("sys_enter_bind: started a bind on UDP sock=%llx tid=%u\n", sock, tid);
-
-    return 0;
-}
-
-SEC("kprobe/inet_bind")
-int kprobe__inet_bind(struct pt_regs *ctx) {
-    struct socket *sock = (struct socket *)PT_REGS_PARM1(ctx);
-    struct sockaddr *addr = (struct sockaddr *)PT_REGS_PARM2(ctx);
-    log_debug("kprobe/inet_bind: sock=%llx, umyaddr=%x\n", sock, addr);
-    return sys_enter_bind(sock, addr);
-}
-
-SEC("kprobe/inet6_bind")
-int kprobe__inet6_bind(struct pt_regs *ctx) {
-    struct socket *sock = (struct socket *)PT_REGS_PARM1(ctx);
-    struct sockaddr *addr = (struct sockaddr *)PT_REGS_PARM2(ctx);
-    log_debug("kprobe/inet6_bind: sock=%llx, umyaddr=%x\n", sock, addr);
-    return sys_enter_bind(sock, addr);
-}
-
-//endregion
-
-//region sys_exit_bind
-
-static __always_inline int sys_exit_bind(__s64 ret) {
-    __u64 tid = bpf_get_current_pid_tgid();
-
-    // bail if this bind() is not the one we're instrumenting
-    bind_syscall_args_t *args = bpf_map_lookup_elem(&pending_bind, &tid);
-
-    log_debug("sys_exit_bind: tid=%u, ret=%d\n", tid, ret);
-
-    if (args == NULL) {
-        log_debug("sys_exit_bind: was not a UDP bind, will not process\n");
-        return 0;
-    }
-
-    struct sock * sk = args->sk;
-    struct sockaddr *addr = args->addr;
-    bpf_map_delete_elem(&pending_bind, &tid);
-
-    if (ret != 0) {
-        return 0;
-    }
-
-    u16 sin_port = 0;
-    sa_family_t family = 0;
-    bpf_probe_read_kernel_with_telemetry(&family, sizeof(sa_family_t), &addr->sa_family);
-    if (family == AF_INET) {
-        bpf_probe_read_kernel_with_telemetry(&sin_port, sizeof(u16), &(((struct sockaddr_in *)addr)->sin_port));
-    } else if (family == AF_INET6) {
-        bpf_probe_read_kernel_with_telemetry(&sin_port, sizeof(u16), &(((struct sockaddr_in6 *)addr)->sin6_port));
-    }
-
-    sin_port = bpf_ntohs(sin_port);
-    if (sin_port == 0) {
-        sin_port = read_sport(sk);
-    }
-
-    if (sin_port == 0) {
-        log_debug("ERR(sys_exit_bind): sin_port is 0\n");
-        return 0;
-    }
-
-    port_binding_t pb = {};
-    pb.netns = 0; // don't have net ns info in this context
-    pb.port = sin_port;
-    add_port_bind(&pb, udp_port_bindings);
-    log_debug("sys_exit_bind: bound UDP port %u\n", sin_port);
-
-    return 0;
-}
-
-SEC("kretprobe/inet_bind")
-int kretprobe__inet_bind(struct pt_regs *ctx) {
-    __s64 ret = PT_REGS_RC(ctx);
-    log_debug("kretprobe/inet_bind: ret=%d\n", ret);
-    return sys_exit_bind(ret);
-}
-
-SEC("kretprobe/inet6_bind")
-int kretprobe__inet6_bind(struct pt_regs *ctx) {
-    __s64 ret = PT_REGS_RC(ctx);
-    log_debug("kretprobe/inet6_bind: ret=%d\n", ret);
-    return sys_exit_bind(ret);
-}
-
-SEC("kprobe/sockfd_lookup_light")
-int kprobe__sockfd_lookup_light(struct pt_regs *ctx) {
-    int sockfd = (int)PT_REGS_PARM1(ctx);
-    u64 pid_tgid = bpf_get_current_pid_tgid();
-
-    // Check if have already a map entry for this pid_fd_t
-    // TODO: This lookup eliminates *4* map operations for existing entries
-    // but can reduce the accuracy of programs relying on socket FDs for
-    // processes with a lot of FD churn
-    pid_fd_t key = {
-        .pid = pid_tgid >> 32,
-        .fd = sockfd,
-    };
-    struct sock **sock = bpf_map_lookup_elem(&sock_by_pid_fd, &key);
-    if (sock != NULL) {
-        return 0;
-    }
-
-    bpf_map_update_with_telemetry(sockfd_lookup_args, &pid_tgid, &sockfd, BPF_ANY);
-    return 0;
-}
-
-// this kretprobe is essentially creating:
-// * an index of pid_fd_t to a struct sock*;
-// * an index of struct sock* to pid_fd_t;
-SEC("kretprobe/sockfd_lookup_light")
-int kretprobe__sockfd_lookup_light(struct pt_regs *ctx) {
-    u64 pid_tgid = bpf_get_current_pid_tgid();
-    int *sockfd = bpf_map_lookup_elem(&sockfd_lookup_args, &pid_tgid);
-    if (sockfd == NULL) {
-        return 0;
-    }
-
-    // For now let's only store information for TCP sockets
-    struct socket *socket = (struct socket *)PT_REGS_RC(ctx);
-    enum sock_type sock_type = 0;
-    bpf_probe_read_kernel_with_telemetry(&sock_type, sizeof(short), &socket->type);
-
-    struct proto_ops *proto_ops = NULL;
-    bpf_probe_read_kernel_with_telemetry(&proto_ops, sizeof(proto_ops), &socket->ops);
-    if (!proto_ops) {
-        goto cleanup;
-    }
-
-    int family = 0;
-    bpf_probe_read_kernel_with_telemetry(&family, sizeof(family), &proto_ops->family);
-    if (sock_type != SOCK_STREAM || !(family == AF_INET || family == AF_INET6)) {
-        goto cleanup;
-    }
-
-    // Retrieve struct sock* pointer from struct socket*
-    struct sock *sock = NULL;
-    bpf_probe_read_kernel_with_telemetry(&sock, sizeof(sock), &socket->sk);
-
-    pid_fd_t pid_fd = {
-        .pid = pid_tgid >> 32,
-        .fd = (*sockfd),
-    };
-
-    // These entries are cleaned up by tcp_close
-    bpf_map_update_with_telemetry(pid_fd_by_sock, &sock, &pid_fd, BPF_ANY);
-    bpf_map_update_with_telemetry(sock_by_pid_fd, &pid_fd, &sock, BPF_ANY);
-cleanup:
-    bpf_map_delete_elem(&sockfd_lookup_args, &pid_tgid);
-    return 0;
-}
-
-// Represents the parameters being passed to the tracepoint net/net_dev_queue
-struct net_dev_queue_ctx {
-    u64 unused;
-    struct sk_buff* skb;
-};
-
-SEC("tracepoint/net/net_dev_queue")
-int tracepoint__net__net_dev_queue(struct net_dev_queue_ctx* ctx) {
-    struct sk_buff* skb = ctx->skb;
-    if (!skb) {
-        return 0;
-    }
-    struct sock* sk;
-    bpf_probe_read(&sk, sizeof(struct sock*), &skb->sk);
-    if (!sk) {
-        return 0;
-    }
-
-    conn_tuple_t skb_tup;
-    bpf_memset(&skb_tup, 0, sizeof(conn_tuple_t));
-    if (sk_buff_to_tuple(skb, &skb_tup) <= 0) {
-        return 0;
-    }
-
-    if (!(skb_tup.metadata&CONN_TYPE_TCP)) {
-        return 0;
-    }
-
-    conn_tuple_t sock_tup;
-    bpf_memset(&sock_tup, 0, sizeof(conn_tuple_t));
-    if (!read_conn_tuple(&sock_tup, sk, 0, CONN_TYPE_TCP)) {
-        return 0;
-    }
-    sock_tup.netns = 0;
-    sock_tup.pid = 0;
-
-    if (!is_equal(&skb_tup, &sock_tup)) {
-        bpf_map_update_with_telemetry(conn_tuple_to_socket_skb_conn_tuple, &sock_tup, &skb_tup, BPF_NOEXIST);
-    }
-
-    return 0;
-}
-
-//endregion
->>>>>>> 9f494f53
-
 // This number will be interpreted by elf-loader to set the current running kernel version
 __u32 _version SEC("version") = 0xFFFFFFFE; // NOLINT(bugprone-reserved-identifier)
 
