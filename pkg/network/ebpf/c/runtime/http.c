#include "bpf_tracing.h"
#include "bpf_builtins.h"
#include "bpf_telemetry.h"

#include "ktypes.h"
#ifdef COMPILE_RUNTIME
#include "kconfig.h"
#endif

#include "tracer.h"
#include "ip.h"
#include "ipv6.h"
#include "sockfd.h"
#include "sock.h"
#include "port_range.h"

#include "protocols/classification/dispatcher-helpers.h"
#include "protocols/http/http.h"
#include "protocols/http/buffer.h"
#include "protocols/http2/decoding.h"
#include "protocols/tls/https.h"
#include "protocols/tls/go-tls-types.h"
#include "protocols/tls/go-tls-goid.h"
#include "protocols/tls/go-tls-location.h"
#include "protocols/tls/go-tls-conn.h"
#include "protocols/tls/tags-types.h"
#include "protocols/tls/java-tls-erpc.h"
#include "protocols/kafka/kafka-parsing.h"

#define SO_SUFFIX_SIZE 3

// The entrypoint for all packets classification & decoding in universal service monitoring.
SEC("socket/protocol_dispatcher")
int socket__protocol_dispatcher(struct __sk_buff *skb) {
    protocol_dispatcher_entrypoint(skb);
    return 0;
}

// This entry point is needed to bypass a memory limit on socket filters
// See: https://datadoghq.atlassian.net/wiki/spaces/NET/pages/2326855913/HTTP#Known-issues
SEC("socket/protocol_dispatcher_kafka")
int socket__protocol_dispatcher_kafka(struct __sk_buff *skb) {
    dispatch_kafka(skb);
    return 0;
}

<<<<<<< HEAD
SEC("socket/http_filter")
int socket__http_filter(struct __sk_buff *skb) {
    skb_info_t skb_info;
    http_transaction_t http;
    bpf_memset(&http, 0, sizeof(http));

    if (!read_conn_tuple_skb(skb, &skb_info, &http.tup)) {
        return 0;
    }

    if (!http_allow_packet(&http, skb, &skb_info)) {
        return 0;
    }
    normalize_tuple(&http.tup);

    read_into_buffer_skb((char *)http.request_fragment, skb, &skb_info);
    http_process(&http, &skb_info, NO_TAGS);
    return 0;
}

SEC("socket/http2_filter")
int socket__http2_filter(struct __sk_buff *skb) {
    const __u32 zero = 0;
    http2_iterations_key_t iterations_key;
    bpf_memset(&iterations_key, 0, sizeof(http2_iterations_key_t));
    if (!read_conn_tuple_skb(skb, &iterations_key.skb_info, &iterations_key.tup)) {
        return 0;
    }

    // A single packet can contain multiple HTTP/2 frames, due to instruction limitations we have divided the
    // processing into multiple tail calls, where each tail call process a single frame. We must have context when
    // we are processing the frames, for example, to know how many bytes have we read in the packet, or it we reached
    // to the maximum number of frames we can process. For that we are checking if the iteration context already exists.
    // If not, creating a new one to be used for further processing
    http2_tail_call_state_t *tail_call_state = bpf_map_lookup_elem(&http2_iterations, &iterations_key);
    if (tail_call_state == NULL) {
        http2_tail_call_state_t iteration_value = {};
        bpf_map_update_with_telemetry(http2_iterations, &iterations_key, &iteration_value, BPF_NOEXIST);
        tail_call_state = bpf_map_lookup_elem(&http2_iterations, &iterations_key);
        if (tail_call_state == NULL) {
            return 0;
        }
    }

    // If we detected a tcp termination we should stop processing the packet, and clear its dynamic table by deleting the counter.
    if (is_tcp_termination(&iterations_key.skb_info)) {
        bpf_map_delete_elem(&http2_dynamic_counter_table, &iterations_key.tup);
        goto delete_iteration;
    }

    http2_ctx_t *http2_ctx = bpf_map_lookup_elem(&http2_ctx_heap, &zero);
    if (http2_ctx == NULL) {
        goto delete_iteration;
    }

    // create the http2 ctx for the current http2 frame.
    bpf_memset(http2_ctx, 0, sizeof(http2_ctx_t));
    http2_ctx->http2_stream_key.tup = iterations_key.tup;
    normalize_tuple(&http2_ctx->http2_stream_key.tup);
    http2_ctx->dynamic_index.tup = iterations_key.tup;
    iterations_key.skb_info.data_off += tail_call_state->offset;

    // perform the http2 decoding part.
    __u32 read_size = http2_entrypoint(skb, &iterations_key, http2_ctx);
    if (read_size <= 0 || read_size == -1) {
        goto delete_iteration;
    }
    if (iterations_key.skb_info.data_off + read_size >= skb->len) {
        goto delete_iteration;
    }

    // update the tail calls state when the http2 decoding part was completed successfully.
    tail_call_state->iteration += 1;
    tail_call_state->offset += read_size;
    if (tail_call_state->iteration < HTTP2_MAX_FRAMES_ITERATIONS) {
        bpf_tail_call_compat(skb, &protocols_progs, PROG_HTTP2);
    }

delete_iteration:
    bpf_map_delete_elem(&http2_iterations, &iterations_key);

    return 0;
}

=======
>>>>>>> 336cf153
SEC("kprobe/tcp_sendmsg")
int BPF_KPROBE(kprobe__tcp_sendmsg, struct sock *sk) {
    log_debug("kprobe/tcp_sendmsg: sk=%llx\n", sk);
    // map connection tuple during SSL_do_handshake(ctx)
    map_ssl_ctx_to_sock(sk);

    return 0;
}

SEC("tracepoint/net/netif_receive_skb")
int tracepoint__net__netif_receive_skb(struct pt_regs* ctx) {
    log_debug("tracepoint/net/netif_receive_skb\n");
    // flush batch to userspace
    // because perf events can't be sent from socket filter programs
    http_batch_flush(ctx);
    http2_batch_flush(ctx);
    kafka_batch_flush(ctx);
    return 0;
}

SEC("uprobe/SSL_do_handshake")
int uprobe__SSL_do_handshake(struct pt_regs *ctx) {
    u64 pid_tgid = bpf_get_current_pid_tgid();
    void *ssl_ctx = (void *)PT_REGS_PARM1(ctx);
    log_debug("uprobe/SSL_do_handshake: pid_tgid=%llx ssl_ctx=%llx\n", pid_tgid, ssl_ctx);
    bpf_map_update_with_telemetry(ssl_ctx_by_pid_tgid, &pid_tgid, &ssl_ctx, BPF_ANY);
    return 0;
}

SEC("uretprobe/SSL_do_handshake")
int uretprobe__SSL_do_handshake(struct pt_regs *ctx) {
    u64 pid_tgid = bpf_get_current_pid_tgid();
    log_debug("uretprobe/SSL_do_handshake: pid_tgid=%llx\n", pid_tgid);
    bpf_map_delete_elem(&ssl_ctx_by_pid_tgid, &pid_tgid);
    return 0;
}

SEC("uprobe/SSL_connect")
int uprobe__SSL_connect(struct pt_regs *ctx) {
    u64 pid_tgid = bpf_get_current_pid_tgid();
    void *ssl_ctx = (void *)PT_REGS_PARM1(ctx);
    log_debug("uprobe/SSL_connect: pid_tgid=%llx ssl_ctx=%llx\n", pid_tgid, ssl_ctx);
    bpf_map_update_with_telemetry(ssl_ctx_by_pid_tgid, &pid_tgid, &ssl_ctx, BPF_ANY);
    return 0;
}

SEC("uretprobe/SSL_connect")
int uretprobe__SSL_connect(struct pt_regs *ctx) {
    u64 pid_tgid = bpf_get_current_pid_tgid();
    log_debug("uretprobe/SSL_connect: pid_tgid=%llx\n", pid_tgid);
    bpf_map_delete_elem(&ssl_ctx_by_pid_tgid, &pid_tgid);
    return 0;
}

// this uprobe is essentially creating an index mapping a SSL context to a conn_tuple_t
SEC("uprobe/SSL_set_fd")
int uprobe__SSL_set_fd(struct pt_regs *ctx) {
    void *ssl_ctx = (void *)PT_REGS_PARM1(ctx);
    u32 socket_fd = (u32)PT_REGS_PARM2(ctx);
    log_debug("uprobe/SSL_set_fd: ctx=%llx fd=%d\n", ssl_ctx, socket_fd);
    init_ssl_sock(ssl_ctx, socket_fd);
    return 0;
}

SEC("uprobe/BIO_new_socket")
int uprobe__BIO_new_socket(struct pt_regs *ctx) {
    u64 pid_tgid = bpf_get_current_pid_tgid();
    u32 socket_fd = (u32)PT_REGS_PARM1(ctx);
    log_debug("uprobe/BIO_new_socket: pid_tgid=%llx fd=%d\n", pid_tgid, socket_fd);
    bpf_map_update_with_telemetry(bio_new_socket_args, &pid_tgid, &socket_fd, BPF_ANY);
    return 0;
}

SEC("uretprobe/BIO_new_socket")
int uretprobe__BIO_new_socket(struct pt_regs *ctx) {
    u64 pid_tgid = bpf_get_current_pid_tgid();
    log_debug("uretprobe/BIO_new_socket: pid_tgid=%llx\n", pid_tgid);
    u32 *socket_fd = bpf_map_lookup_elem(&bio_new_socket_args, &pid_tgid);
    if (socket_fd == NULL) {
        return 0;
    }

    void *bio = (void *)PT_REGS_RC(ctx);
    if (bio == NULL) {
        goto cleanup;
    }
    u32 fd = *socket_fd; // copy map value into stack (required by older Kernels)
    bpf_map_update_with_telemetry(fd_by_ssl_bio, &bio, &fd, BPF_ANY);
cleanup:
    bpf_map_delete_elem(&bio_new_socket_args, &pid_tgid);
    return 0;
}

SEC("uprobe/SSL_set_bio")
int uprobe__SSL_set_bio(struct pt_regs *ctx) {
    void *ssl_ctx = (void *)PT_REGS_PARM1(ctx);
    void *bio = (void *)PT_REGS_PARM2(ctx);
    log_debug("uprobe/SSL_set_bio: ctx=%llx bio=%llx\n", ssl_ctx, bio);
    u32 *socket_fd = bpf_map_lookup_elem(&fd_by_ssl_bio, &bio);
    if (socket_fd == NULL) {
        return 0;
    }
    init_ssl_sock(ssl_ctx, *socket_fd);
    bpf_map_delete_elem(&fd_by_ssl_bio, &bio);
    return 0;
}

SEC("uprobe/SSL_read")
int uprobe__SSL_read(struct pt_regs *ctx) {
    ssl_read_args_t args = { 0 };
    args.ctx = (void *)PT_REGS_PARM1(ctx);
    args.buf = (void *)PT_REGS_PARM2(ctx);
    u64 pid_tgid = bpf_get_current_pid_tgid();
    log_debug("uprobe/SSL_read: pid_tgid=%llx ctx=%llx\n", pid_tgid, args.ctx);
    bpf_map_update_with_telemetry(ssl_read_args, &pid_tgid, &args, BPF_ANY);
    return 0;
}

SEC("uretprobe/SSL_read")
int uretprobe__SSL_read(struct pt_regs *ctx) {
    u64 pid_tgid = bpf_get_current_pid_tgid();
    int len = (int)PT_REGS_RC(ctx);
    if (len <= 0) {
        log_debug("uretprobe/SSL_read: pid_tgid=%llx ret=%d\n", pid_tgid, len);
        goto cleanup;
    }

    log_debug("uretprobe/SSL_read: pid_tgid=%llx\n", pid_tgid);
    ssl_read_args_t *args = bpf_map_lookup_elem(&ssl_read_args, &pid_tgid);
    if (args == NULL) {
        return 0;
    }

    void *ssl_ctx = args->ctx;
    conn_tuple_t *t = tup_from_ssl_ctx(ssl_ctx, pid_tgid);
    if (t == NULL) {
        log_debug("uretprobe/SSL_read: pid_tgid=%llx ctx=%llx: no conn tuple\n", pid_tgid, ssl_ctx);
        goto cleanup;
    }

    https_process(t, args->buf, len, LIBSSL);
    http_batch_flush(ctx);
cleanup:
    bpf_map_delete_elem(&ssl_read_args, &pid_tgid);
    return 0;
}

SEC("uprobe/SSL_write")
int uprobe__SSL_write(struct pt_regs* ctx) {
    ssl_write_args_t args = {0};
    args.ctx = (void *)PT_REGS_PARM1(ctx);
    args.buf = (void *)PT_REGS_PARM2(ctx);
    u64 pid_tgid = bpf_get_current_pid_tgid();
    log_debug("uprobe/SSL_write: pid_tgid=%llx ctx=%llx\n", pid_tgid, args.ctx);
    bpf_map_update_with_telemetry(ssl_write_args, &pid_tgid, &args, BPF_ANY);
    return 0;
}

SEC("uretprobe/SSL_write")
int uretprobe__SSL_write(struct pt_regs* ctx) {
    u64 pid_tgid = bpf_get_current_pid_tgid();
    int write_len = (int)PT_REGS_RC(ctx);
    log_debug("uretprobe/SSL_write: pid_tgid=%llx len=%d\n", pid_tgid, write_len);
    if (write_len <= 0) {
        goto cleanup;
    }

    ssl_write_args_t *args = bpf_map_lookup_elem(&ssl_write_args, &pid_tgid);
    if (args == NULL) {
        return 0;
    }

    conn_tuple_t *t = tup_from_ssl_ctx(args->ctx, pid_tgid);
    if (t == NULL) {
        goto cleanup;
    }

    https_process(t, args->buf, write_len, LIBSSL);
    http_batch_flush(ctx);
cleanup:
    bpf_map_delete_elem(&ssl_write_args, &pid_tgid);
    return 0;
}

SEC("uprobe/SSL_read_ex")
int uprobe__SSL_read_ex(struct pt_regs* ctx) {
    ssl_read_ex_args_t args = {0};
    args.ctx = (void *)PT_REGS_PARM1(ctx);
    args.buf = (void *)PT_REGS_PARM2(ctx);
    args.size_out_param = (size_t *)PT_REGS_PARM4(ctx);
    u64 pid_tgid = bpf_get_current_pid_tgid();
    log_debug("uprobe/SSL_read_ex: pid_tgid=%llx ctx=%llx\n", pid_tgid, args.ctx);
    bpf_map_update_elem(&ssl_read_ex_args, &pid_tgid, &args, BPF_ANY);
    return 0;
}

SEC("uretprobe/SSL_read_ex")
int uretprobe__SSL_read_ex(struct pt_regs* ctx) {
    u64 pid_tgid = bpf_get_current_pid_tgid();
    const int return_code = (int)PT_REGS_RC(ctx);
    if (return_code != 1) {
        log_debug("uretprobe/SSL_read_ex: failed pid_tgid=%llx ret=%d\n", pid_tgid, return_code);
        goto cleanup;
    }

    ssl_read_ex_args_t *args = bpf_map_lookup_elem(&ssl_read_ex_args, &pid_tgid);
    if (args == NULL) {
        return 0;
    }

    if (args->size_out_param == NULL) {
        log_debug("uretprobe/SSL_read_ex: pid_tgid=%llx buffer size out param is null\n", pid_tgid);
        goto cleanup;
    }

    size_t bytes_count = 0;
    bpf_probe_read_user(&bytes_count, sizeof(bytes_count), args->size_out_param);
    if ( bytes_count <= 0) {
        log_debug("uretprobe/SSL_read_ex: read non positive number of bytes (pid_tgid=%llx len=%d)\n", pid_tgid, bytes_count);
        goto cleanup;
    }

    void *ssl_ctx = args->ctx;
    conn_tuple_t *conn_tuple = tup_from_ssl_ctx(ssl_ctx, pid_tgid);
    if (conn_tuple == NULL) {
        log_debug("uretprobe/SSL_read_ex: pid_tgid=%llx ctx=%llx: no conn tuple\n", pid_tgid, ssl_ctx);
        goto cleanup;
    }

    https_process(conn_tuple, args->buf, bytes_count, LIBSSL);
    http_batch_flush(ctx);
cleanup:
    bpf_map_delete_elem(&ssl_read_ex_args, &pid_tgid);
    return 0;
}

SEC("uprobe/SSL_write_ex")
int uprobe__SSL_write_ex(struct pt_regs* ctx) {
    ssl_write_ex_args_t args = {0};
    args.ctx = (void *)PT_REGS_PARM1(ctx);
    args.buf = (void *)PT_REGS_PARM2(ctx);
    args.size_out_param = (size_t *)PT_REGS_PARM4(ctx);
    u64 pid_tgid = bpf_get_current_pid_tgid();
    log_debug("uprobe/SSL_write_ex: pid_tgid=%llx ctx=%llx\n", pid_tgid, args.ctx);
    bpf_map_update_elem(&ssl_write_ex_args, &pid_tgid, &args, BPF_ANY);
    return 0;
}

SEC("uretprobe/SSL_write_ex")
int uretprobe__SSL_write_ex(struct pt_regs* ctx) {
    u64 pid_tgid = bpf_get_current_pid_tgid();
    const int return_code = (int)PT_REGS_RC(ctx);
    if (return_code != 1) {
        log_debug("uretprobe/SSL_write_ex: failed pid_tgid=%llx len=%d\n", pid_tgid, return_code);
        goto cleanup;
    }

    ssl_write_ex_args_t *args = bpf_map_lookup_elem(&ssl_write_ex_args, &pid_tgid);
    if (args == NULL) {
        log_debug("uretprobe/SSL_write_ex: no args pid_tgid=%llx\n", pid_tgid);
        return 0;
    }

    if (args->size_out_param == NULL) {
        log_debug("uretprobe/SSL_write_ex: pid_tgid=%llx buffer size out param is null\n", pid_tgid);
        goto cleanup;
    }

    size_t bytes_count = 0;
    bpf_probe_read_user(&bytes_count, sizeof(bytes_count), args->size_out_param);
    if ( bytes_count <= 0) {
        log_debug("uretprobe/SSL_write_ex: wrote non positive number of bytes (pid_tgid=%llx len=%d)\n", pid_tgid, bytes_count);
        goto cleanup;
    }

    conn_tuple_t *conn_tuple = tup_from_ssl_ctx(args->ctx, pid_tgid);
    if (conn_tuple == NULL) {
        log_debug("uretprobe/SSL_write_ex: pid_tgid=%llx: no conn tuple\n", pid_tgid);
        goto cleanup;
    }

    https_process(conn_tuple, args->buf, bytes_count, LIBSSL);
    http_batch_flush(ctx);
cleanup:
    bpf_map_delete_elem(&ssl_write_ex_args, &pid_tgid);
    return 0;
}

SEC("uprobe/SSL_shutdown")
int uprobe__SSL_shutdown(struct pt_regs *ctx) {
    void *ssl_ctx = (void *)PT_REGS_PARM1(ctx);
    u64 pid_tgid = bpf_get_current_pid_tgid();
    log_debug("uprobe/SSL_shutdown: pid_tgid=%llx ctx=%llx\n", pid_tgid, ssl_ctx);
    conn_tuple_t *t = tup_from_ssl_ctx(ssl_ctx, pid_tgid);
    if (t == NULL) {
        return 0;
    }

    https_finish(t);
    http_batch_flush(ctx);

    bpf_map_delete_elem(&ssl_sock_by_ctx, &ssl_ctx);
    return 0;
}

SEC("uprobe/gnutls_handshake")
int uprobe__gnutls_handshake(struct pt_regs* ctx) {
    u64 pid_tgid = bpf_get_current_pid_tgid();
    void *ssl_ctx = (void *)PT_REGS_PARM1(ctx);
    bpf_map_update_with_telemetry(ssl_ctx_by_pid_tgid, &pid_tgid, &ssl_ctx, BPF_ANY);
    return 0;
}

SEC("uretprobe/gnutls_handshake")
int uretprobe__gnutls_handshake(struct pt_regs* ctx) {
    u64 pid_tgid = bpf_get_current_pid_tgid();
    bpf_map_delete_elem(&ssl_ctx_by_pid_tgid, &pid_tgid);
    return 0;
}

// void gnutls_transport_set_int (gnutls_session_t session, int fd)
// Note: this function is implemented as a macro in gnutls
// that calls gnutls_transport_set_int2, so no uprobe is needed

// void gnutls_transport_set_int2 (gnutls_session_t session, int recv_fd, int send_fd)
SEC("uprobe/gnutls_transport_set_int2")
int uprobe__gnutls_transport_set_int2(struct pt_regs *ctx) {
    void *ssl_session = (void *)PT_REGS_PARM1(ctx);
    // Use the recv_fd and ignore the send_fd;
    // in most real-world scenarios, they are the same.
    int recv_fd = (int)PT_REGS_PARM2(ctx);
    log_debug("gnutls_transport_set_int2: ctx=%llx fd=%d\n", ssl_session, recv_fd);

    init_ssl_sock(ssl_session, (u32)recv_fd);
    return 0;
}

// void gnutls_transport_set_ptr (gnutls_session_t session, gnutls_transport_ptr_t ptr)
// "In berkeley style sockets this function will set the connection descriptor."
SEC("uprobe/gnutls_transport_set_ptr")
int uprobe__gnutls_transport_set_ptr(struct pt_regs *ctx) {
    void *ssl_session = (void *)PT_REGS_PARM1(ctx);
    // This is a void*, but it might contain the socket fd cast as a pointer.
    int fd = (int)PT_REGS_PARM2(ctx);
    log_debug("gnutls_transport_set_ptr: ctx=%llx fd=%d\n", ssl_session, fd);

    init_ssl_sock(ssl_session, (u32)fd);
    return 0;
}

// void gnutls_transport_set_ptr2 (gnutls_session_t session, gnutls_transport_ptr_t recv_ptr, gnutls_transport_ptr_t send_ptr)
// "In berkeley style sockets this function will set the connection descriptor."
SEC("uprobe/gnutls_transport_set_ptr2")
int uprobe__gnutls_transport_set_ptr2(struct pt_regs *ctx) {
    void *ssl_session = (void *)PT_REGS_PARM1(ctx);
    // Use the recv_ptr and ignore the send_ptr;
    // in most real-world scenarios, they are the same.
    // This is a void*, but it might contain the socket fd cast as a pointer.
    int recv_fd = (int)PT_REGS_PARM2(ctx);
    log_debug("gnutls_transport_set_ptr2: ctx=%llx fd=%d\n", ssl_session, recv_fd);

    init_ssl_sock(ssl_session, (u32)recv_fd);
    return 0;
}

// ssize_t gnutls_record_recv (gnutls_session_t session, void * data, size_t data_size)
SEC("uprobe/gnutls_record_recv")
int uprobe__gnutls_record_recv(struct pt_regs *ctx) {
    void *ssl_session = (void *)PT_REGS_PARM1(ctx);
    void *data = (void *)PT_REGS_PARM2(ctx);

    // Re-use the map for SSL_read
    ssl_read_args_t args = {
        .ctx = ssl_session,
        .buf = data,
    };
    u64 pid_tgid = bpf_get_current_pid_tgid();
    log_debug("gnutls_record_recv: pid=%llu ctx=%llx\n", pid_tgid, ssl_session);
    bpf_map_update_with_telemetry(ssl_read_args, &pid_tgid, &args, BPF_ANY);
    return 0;
}

// ssize_t gnutls_record_recv (gnutls_session_t session, void * data, size_t data_size)
SEC("uretprobe/gnutls_record_recv")
int uretprobe__gnutls_record_recv(struct pt_regs *ctx) {
    u64 pid_tgid = bpf_get_current_pid_tgid();
    ssize_t read_len = (ssize_t)PT_REGS_RC(ctx);
    if (read_len <= 0) {
        goto cleanup;
    }

    // Re-use the map for SSL_read
    ssl_read_args_t *args = bpf_map_lookup_elem(&ssl_read_args, &pid_tgid);
    if (args == NULL) {
        return 0;
    }

    void *ssl_session = args->ctx;
    log_debug("uret/gnutls_record_recv: pid=%llu ctx=%llx\n", pid_tgid, ssl_session);
    conn_tuple_t *t = tup_from_ssl_ctx(ssl_session, pid_tgid);
    if (t == NULL) {
        goto cleanup;
    }

    https_process(t, args->buf, read_len, LIBGNUTLS);
    http_batch_flush(ctx);
cleanup:
    bpf_map_delete_elem(&ssl_read_args, &pid_tgid);
    return 0;
}

// ssize_t gnutls_record_send (gnutls_session_t session, const void * data, size_t data_size)
SEC("uprobe/gnutls_record_send")
int uprobe__gnutls_record_send(struct pt_regs *ctx) {
    ssl_write_args_t args = {0};
    args.ctx = (void *)PT_REGS_PARM1(ctx);
    args.buf = (void *)PT_REGS_PARM2(ctx);
    u64 pid_tgid = bpf_get_current_pid_tgid();
    log_debug("uprobe/gnutls_record_send: pid=%llu ctx=%llx\n", pid_tgid, args.ctx);
    bpf_map_update_with_telemetry(ssl_write_args, &pid_tgid, &args, BPF_ANY);
    return 0;
}

SEC("uretprobe/gnutls_record_send")
int uretprobe__gnutls_record_send(struct pt_regs *ctx) {
    u64 pid_tgid = bpf_get_current_pid_tgid();
    ssize_t write_len = (ssize_t)PT_REGS_RC(ctx);
    log_debug("uretprobe/gnutls_record_send: pid=%llu len=%d\n", pid_tgid, write_len);
    if (write_len <= 0) {
        goto cleanup;
    }

    ssl_write_args_t *args = bpf_map_lookup_elem(&ssl_write_args, &pid_tgid);
    if (args == NULL) {
        return 0;
    }

    conn_tuple_t *t = tup_from_ssl_ctx(args->ctx, pid_tgid);
    if (t == NULL) {
        goto cleanup;
    }

    https_process(t, args->buf, write_len, LIBGNUTLS);
    http_batch_flush(ctx);
cleanup:
    bpf_map_delete_elem(&ssl_write_args, &pid_tgid);
    return 0;
}

static __always_inline void gnutls_goodbye(void *ssl_session) {
    u64 pid_tgid = bpf_get_current_pid_tgid();
    log_debug("gnutls_goodbye: pid=%llu ctx=%llx\n", pid_tgid, ssl_session);
    conn_tuple_t *t = tup_from_ssl_ctx(ssl_session, pid_tgid);
    if (t == NULL) {
        return;
    }

    https_finish(t);
    bpf_map_delete_elem(&ssl_sock_by_ctx, &ssl_session);
}

// int gnutls_bye (gnutls_session_t session, gnutls_close_request_t how)
SEC("uprobe/gnutls_bye")
int uprobe__gnutls_bye(struct pt_regs *ctx) {
    void *ssl_session = (void *)PT_REGS_PARM1(ctx);
    gnutls_goodbye(ssl_session);
    http_batch_flush(ctx);
    return 0;
}

// void gnutls_deinit (gnutls_session_t session)
SEC("uprobe/gnutls_deinit")
int uprobe__gnutls_deinit(struct pt_regs *ctx) {
    void *ssl_session = (void *)PT_REGS_PARM1(ctx);
    gnutls_goodbye(ssl_session);
    http_batch_flush(ctx);
    return 0;
}

static __always_inline int fill_path_safe(lib_path_t *path, char *path_argument) {
#pragma unroll
    for (int i = 0; i < LIB_PATH_MAX_SIZE; i++) {
        bpf_probe_read_user(&path->buf[i], 1, &path_argument[i]);
        if (path->buf[i] == 0) {
            path->len = i;
            break;
        }
    }
    return 0;
}

static __always_inline int do_sys_open_helper_enter(struct pt_regs *ctx) {
    char *path_argument = (char *)PT_REGS_PARM2(ctx);
    lib_path_t path = { 0 };
    if (bpf_probe_read_user_with_telemetry(path.buf, sizeof(path.buf), path_argument) >= 0) {
// Find the null character and clean up the garbage following it
#pragma unroll
        for (int i = 0; i < LIB_PATH_MAX_SIZE; i++) {
            if (path.len) {
                path.buf[i] = 0;
            } else if (path.buf[i] == 0) {
                path.len = i;
            }
        }
    } else {
        fill_path_safe(&path, path_argument);
    }

    // Bail out if the path size is larger than our buffer
    if (!path.len) {
        return 0;
    }

    u64 pid_tgid = bpf_get_current_pid_tgid();
    path.pid = pid_tgid >> 32;
    bpf_map_update_with_telemetry(open_at_args, &pid_tgid, &path, BPF_ANY);
    return 0;
}

SEC("kprobe/do_sys_open")
int kprobe__do_sys_open(struct pt_regs *ctx) {
    return do_sys_open_helper_enter(ctx);
}

SEC("kprobe/do_sys_openat2")
int kprobe__do_sys_openat2(struct pt_regs *ctx) {
    return do_sys_open_helper_enter(ctx);
}

static __always_inline int do_sys_open_helper_exit(struct pt_regs *ctx) {
    u64 pid_tgid = bpf_get_current_pid_tgid();

    // If file couldn't be opened, bail out
    if ((long)PT_REGS_RC(ctx) < 0) {
        goto cleanup;
    }

    lib_path_t *path = bpf_map_lookup_elem(&open_at_args, &pid_tgid);
    if (path == NULL) {
        return 0;
    }

    // Detect whether the file being opened is a shared library
    bool is_shared_library = false;
#pragma unroll
    for (int i = 0; i < LIB_PATH_MAX_SIZE - SO_SUFFIX_SIZE; i++) {
        if (path->buf[i] == '.' && path->buf[i + 1] == 's' && path->buf[i + 2] == 'o') {
            is_shared_library = true;
            break;
        }
    }

    if (!is_shared_library) {
        goto cleanup;
    }

    // Copy map value into eBPF stack
    lib_path_t lib_path;
    bpf_memcpy(&lib_path, path, sizeof(lib_path));

    u32 cpu = bpf_get_smp_processor_id();
    bpf_perf_event_output_with_telemetry(ctx, &shared_libraries, cpu, &lib_path, sizeof(lib_path));
cleanup:
    bpf_map_delete_elem(&open_at_args, &pid_tgid);
    return 0;
}

SEC("kretprobe/do_sys_open")
int kretprobe__do_sys_open(struct pt_regs *ctx) {
    return do_sys_open_helper_exit(ctx);
}

SEC("kretprobe/do_sys_openat2")
int kretprobe__do_sys_openat2(struct pt_regs *ctx) {
    return do_sys_open_helper_exit(ctx);
}

// GO TLS PROBES

// func (c *Conn) Write(b []byte) (int, error)
SEC("uprobe/crypto/tls.(*Conn).Write")
int uprobe__crypto_tls_Conn_Write(struct pt_regs *ctx) {
    u64 pid_tgid = bpf_get_current_pid_tgid();
    u64 pid = pid_tgid >> 32;
    tls_offsets_data_t* od = get_offsets_data();
    if (od == NULL) {
        log_debug("[go-tls-write] no offsets data in map for pid %d\n", pid);
        return 0;
    }

    // Read the PID and goroutine ID to make the partial call key
    go_tls_function_args_key_t call_key = {0};
    call_key.pid = pid;
    if (read_goroutine_id(ctx, &od->goroutine_id, &call_key.goroutine_id)) {
        log_debug("[go-tls-write] failed reading go routine id for pid %d\n", pid);
        return 0;
    }

    // Read the parameters to make the partial call data
    // (since the parameters might not be live by the time the return probe is hit).
    go_tls_write_args_data_t call_data = {0};
    if (read_location(ctx, &od->write_conn_pointer, sizeof(call_data.conn_pointer), &call_data.conn_pointer)) {
        log_debug("[go-tls-write] failed reading conn pointer for pid %d\n", pid);
        return 0;
    }

    if (read_location(ctx, &od->write_buffer.ptr, sizeof(call_data.b_data), &call_data.b_data)) {
        log_debug("[go-tls-write] failed reading buffer pointer for pid %d\n", pid);
        return 0;
    }

    if (read_location(ctx, &od->write_buffer.len, sizeof(call_data.b_len), &call_data.b_len)) {
        log_debug("[go-tls-write] failed reading buffer length for pid %d\n", pid);
        return 0;
    }

    bpf_map_update_elem(&go_tls_write_args, &call_key, &call_data, BPF_ANY);
    return 0;
}

// func (c *Conn) Write(b []byte) (int, error)
SEC("uprobe/crypto/tls.(*Conn).Write/return")
int uprobe__crypto_tls_Conn_Write__return(struct pt_regs *ctx) {
    u64 pid_tgid = bpf_get_current_pid_tgid();
    u64 pid = pid_tgid >> 32;
    tls_offsets_data_t* od = get_offsets_data();
    if (od == NULL) {
        log_debug("[go-tls-write-return] no offsets data in map for pid %d\n", pid);
        return 0;
    }

    // Read the PID and goroutine ID to make the partial call key
    go_tls_function_args_key_t call_key = {0};
    call_key.pid = pid;

    if (read_goroutine_id(ctx, &od->goroutine_id, &call_key.goroutine_id)) {
        log_debug("[go-tls-write-return] failed reading go routine id for pid %d\n", pid);
        return 0;
    }

    uint64_t bytes_written = 0;
    if (read_location(ctx, &od->write_return_bytes, sizeof(bytes_written), &bytes_written)) {
        bpf_map_delete_elem(&go_tls_write_args, &call_key);
        log_debug("[go-tls-write-return] failed reading write return bytes location for pid %d\n", pid);
        return 0;
    }

    if (bytes_written <= 0) {
        bpf_map_delete_elem(&go_tls_write_args, &call_key);
        log_debug("[go-tls-write-return] write returned non-positive for amount of bytes written for pid: %d\n", pid);
        return 0;
    }

    uint64_t err_ptr = 0;
    if (read_location(ctx, &od->write_return_error, sizeof(err_ptr), &err_ptr)) {
        bpf_map_delete_elem(&go_tls_write_args, &call_key);
        log_debug("[go-tls-write-return] failed reading write return error location for pid %d\n", pid);
        return 0;
    }

    // check if err != nil
    if (err_ptr != 0) {
        bpf_map_delete_elem(&go_tls_write_args, &call_key);
        log_debug("[go-tls-write-return] error in write for pid %d: data will be ignored\n", pid);
        return 0;
    }

    go_tls_write_args_data_t *call_data_ptr = bpf_map_lookup_elem(&go_tls_write_args, &call_key);
    if (call_data_ptr == NULL) {
        bpf_map_delete_elem(&go_tls_write_args, &call_key);
        log_debug("[go-tls-write-return] no write information in write-return for pid %d\n", pid);
        return 0;
    }

    conn_tuple_t *t = conn_tup_from_tls_conn(od, (void*)call_data_ptr->conn_pointer, pid_tgid);
    if (t == NULL) {
        bpf_map_delete_elem(&go_tls_write_args, &call_key);
        return 0;
    }

    log_debug("[go-tls-write] processing %s\n", call_data_ptr->b_data);
    https_process(t, (void*) call_data_ptr->b_data, bytes_written, GO);
    http_batch_flush(ctx);

    bpf_map_delete_elem(&go_tls_write_args, &call_key);
    return 0;
}

// func (c *Conn) Read(b []byte) (int, error)
SEC("uprobe/crypto/tls.(*Conn).Read")
int uprobe__crypto_tls_Conn_Read(struct pt_regs *ctx) {
    u64 pid_tgid = bpf_get_current_pid_tgid();
    u64 pid = pid_tgid >> 32;
    tls_offsets_data_t* od = get_offsets_data();
    if (od == NULL) {
        log_debug("[go-tls-read] no offsets data in map for pid %d\n", pid_tgid >> 32);
        return 0;
    }

    // Read the PID and goroutine ID to make the partial call key
    go_tls_function_args_key_t call_key = {0};
    call_key.pid = pid;
    if (read_goroutine_id(ctx, &od->goroutine_id, &call_key.goroutine_id)) {
        log_debug("[go-tls-read] failed reading go routine id for pid %d\n", pid_tgid >> 32);
        return 0;
    }

    // Read the parameters to make the partial call data
    // (since the parameters might not be live by the time the return probe is hit).
    go_tls_read_args_data_t call_data = {0};
    if (read_location(ctx, &od->read_conn_pointer, sizeof(call_data.conn_pointer), &call_data.conn_pointer)) {
        log_debug("[go-tls-read] failed reading conn pointer for pid %d\n", pid_tgid >> 32);
        return 0;
    }
    if (read_location(ctx, &od->read_buffer.ptr, sizeof(call_data.b_data), &call_data.b_data)) {
        log_debug("[go-tls-read] failed reading buffer pointer for pid %d\n", pid_tgid >> 32);
        return 0;
    }

    bpf_map_update_elem(&go_tls_read_args, &call_key, &call_data, BPF_ANY);
    return 0;
}

// func (c *Conn) Read(b []byte) (int, error)
SEC("uprobe/crypto/tls.(*Conn).Read/return")
int uprobe__crypto_tls_Conn_Read__return(struct pt_regs *ctx) {
    u64 pid_tgid = bpf_get_current_pid_tgid();
    u64 pid = pid_tgid >> 32;
    tls_offsets_data_t* od = get_offsets_data();
    if (od == NULL) {
        log_debug("[go-tls-read-return] no offsets data in map for pid %d\n", pid);
        return 0;
    }

    // Read the PID and goroutine ID to make the partial call key
    go_tls_function_args_key_t call_key = {0};
    call_key.pid = pid;
    if (read_goroutine_id(ctx, &od->goroutine_id, &call_key.goroutine_id)) {
        log_debug("[go-tls-read-return] failed reading go routine id for pid %d\n", pid);
        return 0;
    }

    go_tls_read_args_data_t* call_data_ptr = bpf_map_lookup_elem(&go_tls_read_args, &call_key);
    if (call_data_ptr == NULL) {
        log_debug("[go-tls-read-return] no read information in read-return for pid %d\n", pid);
        return 0;
    }

    uint64_t bytes_read = 0;
    if (read_location(ctx, &od->read_return_bytes, sizeof(bytes_read), &bytes_read)) {
        log_debug("[go-tls-read-return] failed reading return bytes location for pid %d\n", pid);
        bpf_map_delete_elem(&go_tls_read_args, &call_key);
        return 0;
    }

    // Errors like "EOF" of "unexpected EOF" can be treated as no error by the hooked program.
    // Therefore, if we choose to ignore data if read had returned these errors we may have accuracy issues.
    // For now for success validation we chose to check only the amount of bytes read
    // and make sure it's greater than zero.
    if (bytes_read <= 0) {
        log_debug("[go-tls-read-return] read returned non-positive for amount of bytes read for pid: %d\n", pid);
        bpf_map_delete_elem(&go_tls_read_args, &call_key);
        return 0;
    }

    conn_tuple_t* t = conn_tup_from_tls_conn(od, (void*) call_data_ptr->conn_pointer, pid_tgid);
    if (t == NULL) {
        bpf_map_delete_elem(&go_tls_read_args, &call_key);
        return 0;
    }

    log_debug("[go-tls-read] processing %s\n", call_data_ptr->b_data);
    https_process(t, (void*) call_data_ptr->b_data, bytes_read, GO);
    http_batch_flush(ctx);

    bpf_map_delete_elem(&go_tls_read_args, &call_key);
    return 0;
}

// func (c *Conn) Close(b []byte) (int, error)
SEC("uprobe/crypto/tls.(*Conn).Close")
int uprobe__crypto_tls_Conn_Close(struct pt_regs *ctx) {
    u64 pid_tgid = bpf_get_current_pid_tgid();
    tls_offsets_data_t* od = get_offsets_data();
    if (od == NULL) {
        log_debug("[go-tls-close] no offsets data in map for pid %d\n", pid_tgid >> 32);
        return 0;
    }

    // Read the PID and goroutine ID to make the partial call key
    go_tls_function_args_key_t call_key = {0};
    call_key.pid = pid_tgid >> 32;
    if (read_goroutine_id(ctx, &od->goroutine_id, &call_key.goroutine_id) == 0) {
        bpf_map_delete_elem(&go_tls_read_args, &call_key);
        bpf_map_delete_elem(&go_tls_write_args, &call_key);
    }

    void* conn_pointer = NULL;
    if (read_location(ctx, &od->close_conn_pointer, sizeof(conn_pointer), &conn_pointer)) {
        log_debug("[go-tls-close] failed reading close conn pointer for pid %d\n", pid_tgid >> 32);
        return 0;
    }

    conn_tuple_t* t = conn_tup_from_tls_conn(od, conn_pointer, pid_tgid);
    if (t == NULL) {
        log_debug("[go-tls-close] failed getting conn tup from tls conn for pid %d\n", pid_tgid >> 32);
        return 0;
    }

    https_finish(t);
    http_batch_flush(ctx);

    // Clear the element in the map since this connection is closed
    bpf_map_delete_elem(&conn_tup_by_go_tls_conn, &conn_pointer);

    return 0;
}

SEC("kprobe/do_vfs_ioctl")
int kprobe__do_vfs_ioctl(struct pt_regs *ctx) {
    if (is_usm_erpc_request(ctx)) {
        handle_erpc_request(ctx);
    }

    return 0;
}

static __always_inline void* get_tls_base(struct task_struct* task) {
#if defined(__TARGET_ARCH_x86)
    // X86 (RUNTIME & CO-RE)
    return (void *)BPF_CORE_READ(task, thread.fsbase);
#elif defined(__TARGET_ARCH_arm64)
#if defined(COMPILE_RUNTIME)
    // ARM64 (RUNTIME)
#if LINUX_VERSION_CODE >= KERNEL_VERSION(5, 5, 0)
    return (void *)BPF_CORE_READ(task, thread.uw.tp_value);
#else
    // This branch (kernel < 5.5) won't ever be executed, but is needed for
    // for the runtime compilation/program load to work in older kernels.
    return NULL;
#endif
#else
    // ARM64 (CO-RE)
    // Note that all Kernels currently supported by GoTLS monitoring (>= 5.5) do
    // have the field below, but if we don't check for its existence the program
    // *load* may fail in older Kernels, even if GoTLS monitoring is disabled.
    if (bpf_core_field_exists(task->thread.uw)) {
        return (void *)BPF_CORE_READ(task, thread.uw.tp_value);
    } else {
        return NULL;
    }
#endif
#else
    #error "Unsupported platform"
#endif
}

// This number will be interpreted by elf-loader to set the current running kernel version
__u32 _version SEC("version") = 0xFFFFFFFE; // NOLINT(bugprone-reserved-identifier)

char _license[] SEC("license") = "GPL"; // NOLINT(bugprone-reserved-identifier)<|MERGE_RESOLUTION|>--- conflicted
+++ resolved
@@ -44,93 +44,6 @@
     return 0;
 }
 
-<<<<<<< HEAD
-SEC("socket/http_filter")
-int socket__http_filter(struct __sk_buff *skb) {
-    skb_info_t skb_info;
-    http_transaction_t http;
-    bpf_memset(&http, 0, sizeof(http));
-
-    if (!read_conn_tuple_skb(skb, &skb_info, &http.tup)) {
-        return 0;
-    }
-
-    if (!http_allow_packet(&http, skb, &skb_info)) {
-        return 0;
-    }
-    normalize_tuple(&http.tup);
-
-    read_into_buffer_skb((char *)http.request_fragment, skb, &skb_info);
-    http_process(&http, &skb_info, NO_TAGS);
-    return 0;
-}
-
-SEC("socket/http2_filter")
-int socket__http2_filter(struct __sk_buff *skb) {
-    const __u32 zero = 0;
-    http2_iterations_key_t iterations_key;
-    bpf_memset(&iterations_key, 0, sizeof(http2_iterations_key_t));
-    if (!read_conn_tuple_skb(skb, &iterations_key.skb_info, &iterations_key.tup)) {
-        return 0;
-    }
-
-    // A single packet can contain multiple HTTP/2 frames, due to instruction limitations we have divided the
-    // processing into multiple tail calls, where each tail call process a single frame. We must have context when
-    // we are processing the frames, for example, to know how many bytes have we read in the packet, or it we reached
-    // to the maximum number of frames we can process. For that we are checking if the iteration context already exists.
-    // If not, creating a new one to be used for further processing
-    http2_tail_call_state_t *tail_call_state = bpf_map_lookup_elem(&http2_iterations, &iterations_key);
-    if (tail_call_state == NULL) {
-        http2_tail_call_state_t iteration_value = {};
-        bpf_map_update_with_telemetry(http2_iterations, &iterations_key, &iteration_value, BPF_NOEXIST);
-        tail_call_state = bpf_map_lookup_elem(&http2_iterations, &iterations_key);
-        if (tail_call_state == NULL) {
-            return 0;
-        }
-    }
-
-    // If we detected a tcp termination we should stop processing the packet, and clear its dynamic table by deleting the counter.
-    if (is_tcp_termination(&iterations_key.skb_info)) {
-        bpf_map_delete_elem(&http2_dynamic_counter_table, &iterations_key.tup);
-        goto delete_iteration;
-    }
-
-    http2_ctx_t *http2_ctx = bpf_map_lookup_elem(&http2_ctx_heap, &zero);
-    if (http2_ctx == NULL) {
-        goto delete_iteration;
-    }
-
-    // create the http2 ctx for the current http2 frame.
-    bpf_memset(http2_ctx, 0, sizeof(http2_ctx_t));
-    http2_ctx->http2_stream_key.tup = iterations_key.tup;
-    normalize_tuple(&http2_ctx->http2_stream_key.tup);
-    http2_ctx->dynamic_index.tup = iterations_key.tup;
-    iterations_key.skb_info.data_off += tail_call_state->offset;
-
-    // perform the http2 decoding part.
-    __u32 read_size = http2_entrypoint(skb, &iterations_key, http2_ctx);
-    if (read_size <= 0 || read_size == -1) {
-        goto delete_iteration;
-    }
-    if (iterations_key.skb_info.data_off + read_size >= skb->len) {
-        goto delete_iteration;
-    }
-
-    // update the tail calls state when the http2 decoding part was completed successfully.
-    tail_call_state->iteration += 1;
-    tail_call_state->offset += read_size;
-    if (tail_call_state->iteration < HTTP2_MAX_FRAMES_ITERATIONS) {
-        bpf_tail_call_compat(skb, &protocols_progs, PROG_HTTP2);
-    }
-
-delete_iteration:
-    bpf_map_delete_elem(&http2_iterations, &iterations_key);
-
-    return 0;
-}
-
-=======
->>>>>>> 336cf153
 SEC("kprobe/tcp_sendmsg")
 int BPF_KPROBE(kprobe__tcp_sendmsg, struct sock *sk) {
     log_debug("kprobe/tcp_sendmsg: sk=%llx\n", sk);
