--- conflicted
+++ resolved
@@ -10,28 +10,16 @@
 
 static __always_inline u32 get_stat_cookie(struct sock *sk) {
     u64 t = bpf_ktime_get_ns();
-<<<<<<< HEAD
-    s64 cookie = get_socket_cookie(sk);
+    u64 cookie = get_socket_cookie(sk);
     return (u32) (cookie ^ t);
-=======
-    return (u32)((u64)sk ^ t);
->>>>>>> 3dbe8415
 }
 
 static __always_inline conn_stats_ts_t *get_conn_stats(conn_tuple_t *t, struct sock *sk) {
     // initialize-if-no-exist the connection stat, and load it
     conn_stats_ts_t empty = {};
     __builtin_memset(&empty, 0, sizeof(conn_stats_ts_t));
-<<<<<<< HEAD
     empty.cookie = get_stat_cookie(sk);
-    if (bpf_map_update_elem(&conn_stats, t, &empty, BPF_NOEXIST) == -E2BIG) {
-        increment_telemetry_count(conn_stats_max_entries_hit);
-    }
-
-=======
-    empty.cookie = get_sk_cookie(sk);
     bpf_map_update_with_telemetry(conn_stats, t, &empty, BPF_NOEXIST);
->>>>>>> 3dbe8415
     return bpf_map_lookup_elem(&conn_stats, t);
 }
 
@@ -108,13 +96,7 @@
 static __always_inline void update_tcp_stats(conn_tuple_t *t, tcp_stats_t stats) {
     // initialize-if-no-exist the connetion state, and load it
     tcp_stats_t empty = {};
-<<<<<<< HEAD
-    if (bpf_map_update_elem(&tcp_stats, &(t->cookie), &empty, BPF_NOEXIST) == -E2BIG) {
-        increment_telemetry_count(tcp_stats_max_entries_hit);
-    }
-=======
     bpf_map_update_with_telemetry(tcp_stats, t, &empty, BPF_NOEXIST);
->>>>>>> 3dbe8415
 
     tcp_stats_t *val = bpf_map_lookup_elem(&tcp_stats, &(t->cookie));
     if (val == NULL) {
