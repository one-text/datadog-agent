#ifndef __TCP_H__
#define __TCP_H__

#include "bpf_helpers.h"
#include "bpf_telemetry.h"
#include "tracer-events.h"
#include "tracer-stats.h"
#include "tracer-maps.h"
#include "sock.h"
#include "sockfd.h"
#include "port.h"
#include "skb.h"

SEC("kprobe/tcp_recvmsg")
int kprobe__tcp_recvmsg(struct pt_regs *ctx) {
    u64 pid_tgid = bpf_get_current_pid_tgid();
#if defined(COMPILE_RUNTIME) && LINUX_VERSION_CODE < KERNEL_VERSION(4, 1, 0)
<<<<<<< HEAD
    struct sock *skp = (void*)PT_REGS_PARM2(ctx);
=======
    void *parm = (void*)PT_REGS_PARM2(ctx);
>>>>>>> edea06ad
    int flags = (int)PT_REGS_PARM6(ctx);
#else
    struct sock *skp = (void*)PT_REGS_PARM1(ctx);
    int flags = (int)PT_REGS_PARM5(ctx);
#endif
    if (flags & MSG_PEEK) {
        return 0;
    }

    bpf_map_update_with_telemetry(tcp_recvmsg_args, &pid_tgid, &skp, BPF_ANY);
    return 0;
}

#if defined(COMPILE_CORE) || defined(COMPILE_PREBUILT)

SEC("kprobe/tcp_sendmsg/pre_4_1_0")
int kprobe__tcp_sendmsg__pre_4_1_0(struct pt_regs *ctx) {
    u64 pid_tgid = bpf_get_current_pid_tgid();
    log_debug("kprobe/tcp_sendmsg: pid_tgid: %d\n", pid_tgid);
    struct sock *skp = (struct sock *)PT_REGS_PARM2(ctx);
    bpf_map_update_with_telemetry(tcp_sendmsg_args, &pid_tgid, &skp, BPF_ANY);
    return 0;
}

SEC("kprobe/tcp_recvmsg/pre_4_1_0")
int kprobe__tcp_recvmsg__pre_4_1_0(struct pt_regs* ctx) {
    u64 pid_tgid = bpf_get_current_pid_tgid();
    log_debug("kprobe/tcp_recvmsg: pid_tgid: %d\n", pid_tgid);
    int flags = (int)PT_REGS_PARM6(ctx);
    if (flags & MSG_PEEK) {
        return 0;
    }

    struct sock *skp = (void*)PT_REGS_PARM2(ctx);
    bpf_map_update_with_telemetry(tcp_recvmsg_args, &pid_tgid, &skp, BPF_ANY);
    return 0;
}

#endif // COMPILE_CORE || COMPILE_PREBUILT

SEC("kretprobe/tcp_recvmsg")
int kretprobe__tcp_recvmsg(struct pt_regs *ctx) {
    u64 pid_tgid = bpf_get_current_pid_tgid();
    struct sock **skpp = (struct sock**) bpf_map_lookup_elem(&tcp_recvmsg_args, &pid_tgid);
    if (!skpp) {
        return 0;
    }

    struct sock *skp = *skpp;
    bpf_map_delete_elem(&tcp_recvmsg_args, &pid_tgid);
    if (!skp) {
        return 0;
    }

    int recv = PT_REGS_RC(ctx);
    if (recv < 0) {
        return 0;
    }

    return handle_tcp_recv(pid_tgid, skp, recv);
}

SEC("kprobe/tcp_read_sock")
int kprobe__tcp_read_sock(struct pt_regs *ctx) {
    u64 pid_tgid = bpf_get_current_pid_tgid();
    void *parm1 = (void*)PT_REGS_PARM1(ctx);
    struct sock* skp = parm1;
    // we reuse tcp_recvmsg_args here since there is no overlap
    // between the tcp_recvmsg and tcp_read_sock paths
    bpf_map_update_with_telemetry(tcp_recvmsg_args, &pid_tgid, &skp, BPF_ANY);
    return 0;
}

SEC("kretprobe/tcp_read_sock")
int kretprobe__tcp_read_sock(struct pt_regs *ctx) {
    u64 pid_tgid = bpf_get_current_pid_tgid();
    // we reuse tcp_recvmsg_args here since there is no overlap
    // between the tcp_recvmsg and tcp_read_sock paths
    struct sock **skpp = (struct sock**) bpf_map_lookup_elem(&tcp_recvmsg_args, &pid_tgid);
    if (!skpp) {
        return 0;
    }

    struct sock *skp = *skpp;
    bpf_map_delete_elem(&tcp_recvmsg_args, &pid_tgid);
    if (!skp) {
        return 0;
    }

    int recv = PT_REGS_RC(ctx);
    if (recv < 0) {
        return 0;
    }

    return handle_tcp_recv(pid_tgid, skp, recv);
}

SEC("kprobe/tcp_sendmsg")
int kprobe__tcp_sendmsg(struct pt_regs *ctx) {
    u64 pid_tgid = bpf_get_current_pid_tgid();
<<<<<<< HEAD
#if defined(COMPILE_RUNTIME) && LINUX_VERSION_CODE < KERNEL_VERSION(4, 1, 0)
    struct sock *skp = (struct sock *)PT_REGS_PARM2(ctx);
=======
    log_debug("kprobe/tcp_sendmsg: pid_tgid: %d\n", pid_tgid);
#if defined(COMPILE_RUNTIME) && LINUX_VERSION_CODE < KERNEL_VERSION(4, 1, 0)
    struct sock *parm1 = (struct sock *)PT_REGS_PARM2(ctx);
>>>>>>> edea06ad
#else
    struct sock *skp = (struct sock *)PT_REGS_PARM1(ctx);
#endif
    log_debug("kprobe/tcp_sendmsg: pid_tgid: %d, sock: %llx\n", pid_tgid, skp);
    bpf_map_update_with_telemetry(tcp_sendmsg_args, &pid_tgid, &skp, BPF_ANY);
    return 0;
}

SEC("kretprobe/tcp_sendmsg")
int kretprobe__tcp_sendmsg(struct pt_regs *ctx) {
    u64 pid_tgid = bpf_get_current_pid_tgid();
    struct sock **skpp = (struct sock **)bpf_map_lookup_elem(&tcp_sendmsg_args, &pid_tgid);
    if (!skpp) {
        log_debug("kretprobe/tcp_sendmsg: sock not found\n");
        return 0;
    }

    struct sock *skp = *skpp;
    bpf_map_delete_elem(&tcp_sendmsg_args, &pid_tgid);

    int sent = PT_REGS_RC(ctx);
    if (sent < 0) {
        return 0;
    }

    if (!skp) {
        return 0;
    }

    log_debug("kretprobe/tcp_sendmsg: pid_tgid: %d, sent: %d, sock: %llx\n", pid_tgid, sent, skp);
    conn_tuple_t t = {};
    if (!read_conn_tuple(&t, skp, pid_tgid, CONN_TYPE_TCP)) {
        return 0;
    }

    handle_tcp_stats(&t, skp, 0);

    __u32 packets_in = 0;
    __u32 packets_out = 0;
    get_tcp_segment_counts(skp, &packets_in, &packets_out);

    return handle_message(&t, sent, 0, CONN_DIRECTION_UNKNOWN, packets_out, packets_in, PACKET_COUNT_ABSOLUTE, skp);
}

SEC("kprobe/tcp_close")
int kprobe__tcp_close(struct pt_regs *ctx) {
    struct sock *sk;
    conn_tuple_t t = {};
    u64 pid_tgid = bpf_get_current_pid_tgid();
    sk = (struct sock *)PT_REGS_PARM1(ctx);

    // Should actually delete something only if the connection never got established
    bpf_map_delete_elem(&tcp_ongoing_connect_pid, &sk);

    clear_sockfd_maps(sk);

    // Get network namespace id
    log_debug("kprobe/tcp_close: tgid: %u, pid: %u\n", pid_tgid >> 32, pid_tgid & 0xFFFFFFFF);
    if (!read_conn_tuple(&t, sk, pid_tgid, CONN_TYPE_TCP)) {
        return 0;
    }
    log_debug("kprobe/tcp_close: netns: %u, sport: %u, dport: %u\n", t.netns, t.sport, t.dport);

    cleanup_conn(&t, sk);
    return 0;
}

SEC("kretprobe/tcp_close")
int kretprobe__tcp_close(struct pt_regs *ctx) {
    flush_conn_close_if_full(ctx);
    return 0;
}

#if defined(COMPILE_CORE) || defined(COMPILE_RUNTIME)

SEC("kprobe/tcp_retransmit_skb")
int kprobe__tcp_retransmit_skb(struct pt_regs *ctx) {
    struct sock *sk = (struct sock *)PT_REGS_PARM1(ctx);
    u64 tid = bpf_get_current_pid_tgid();
    tcp_retransmit_skb_args_t args = {};
    args.sk = sk;
    args.segs = 0;
    BPF_CORE_READ_INTO(&args.retrans_out_pre, tcp_sk(sk), retrans_out);
    bpf_map_update_with_telemetry(pending_tcp_retransmit_skb, &tid, &args, BPF_ANY);
    return 0;
}

SEC("kretprobe/tcp_retransmit_skb")
int kretprobe__tcp_retransmit_skb(struct pt_regs *ctx) {
    log_debug("kretprobe/tcp_retransmit\n");
    u64 tid = bpf_get_current_pid_tgid();
    if (PT_REGS_RC(ctx) < 0) {
        bpf_map_delete_elem(&pending_tcp_retransmit_skb, &tid);
        return 0;
    }
    tcp_retransmit_skb_args_t *args = bpf_map_lookup_elem(&pending_tcp_retransmit_skb, &tid);
    if (args == NULL) {
        return 0;
    }
    struct sock* sk = args->sk;
    u32 retrans_out_pre = args->retrans_out_pre;
    bpf_map_delete_elem(&pending_tcp_retransmit_skb, &tid);
    u32 retrans_out = 0;
    BPF_CORE_READ_INTO(&retrans_out, tcp_sk(sk), retrans_out);
    return handle_retransmit(sk, retrans_out-retrans_out_pre);
}

#endif // COMPILE_CORE || COMPILE_RUNTIME

SEC("kprobe/tcp_set_state")
int kprobe__tcp_set_state(struct pt_regs *ctx) {
    u8 state = (u8)PT_REGS_PARM2(ctx);

    // For now we're tracking only TCP_ESTABLISHED
    if (state != TCP_ESTABLISHED) {
        return 0;
    }

    struct sock *sk = (struct sock *)PT_REGS_PARM1(ctx);
    u64 pid_tgid = bpf_get_current_pid_tgid();
    conn_tuple_t t = {};
    if (!read_conn_tuple(&t, sk, pid_tgid, CONN_TYPE_TCP)) {
        return 0;
    }

    tcp_stats_t stats = { .state_transitions = (1 << state) };
    update_tcp_stats(&t, stats);

    return 0;
}

SEC("kprobe/tcp_connect")
int kprobe__tcp_connect(struct pt_regs *ctx) {
    u64 pid_tgid = bpf_get_current_pid_tgid();
    log_debug("kprobe/tcp_connect: tgid: %u, pid: %u\n", pid_tgid >> 32, pid_tgid & 0xFFFFFFFF);
    struct sock *skp = (struct sock *)PT_REGS_PARM1(ctx);

    bpf_map_update_with_telemetry(tcp_ongoing_connect_pid, &skp, &pid_tgid, BPF_ANY);

    return 0;
}

SEC("kprobe/tcp_finish_connect")
int kprobe__tcp_finish_connect(struct pt_regs *ctx) {
    struct sock *skp = (struct sock *)PT_REGS_PARM1(ctx);
    u64 *pid_tgid_p = bpf_map_lookup_elem(&tcp_ongoing_connect_pid, &skp);
    if (!pid_tgid_p) {
        return 0;
    }

    u64 pid_tgid = *pid_tgid_p;
    bpf_map_delete_elem(&tcp_ongoing_connect_pid, &skp);
    log_debug("kprobe/tcp_finish_connect: tgid: %u, pid: %u\n", pid_tgid >> 32, pid_tgid & 0xFFFFFFFF);

    conn_tuple_t t = {};
    if (!read_conn_tuple(&t, skp, pid_tgid, CONN_TYPE_TCP)) {
        return 0;
    }

    handle_tcp_stats(&t, skp, TCP_ESTABLISHED);
    handle_message(&t, 0, 0, CONN_DIRECTION_OUTGOING, 0, 0, PACKET_COUNT_NONE, skp);

    log_debug("kprobe/tcp_connect: netns: %u, sport: %u, dport: %u\n", t.netns, t.sport, t.dport);

    return 0;
}

SEC("kretprobe/inet_csk_accept")
int kretprobe__inet_csk_accept(struct pt_regs *ctx) {
    struct sock *sk = (struct sock *)PT_REGS_RC(ctx);
    if (!sk) {
        return 0;
    }

    u64 pid_tgid = bpf_get_current_pid_tgid();
    log_debug("kretprobe/inet_csk_accept: tgid: %u, pid: %u\n", pid_tgid >> 32, pid_tgid & 0xFFFFFFFF);

    conn_tuple_t t = {};
    if (!read_conn_tuple(&t, sk, pid_tgid, CONN_TYPE_TCP)) {
        return 0;
    }
    handle_tcp_stats(&t, sk, TCP_ESTABLISHED);
    handle_message(&t, 0, 0, CONN_DIRECTION_INCOMING, 0, 0, PACKET_COUNT_NONE, sk);

    port_binding_t pb = {};
    pb.netns = t.netns;
    pb.port = t.sport;
    add_port_bind(&pb, port_bindings);

    log_debug("kretprobe/inet_csk_accept: netns: %u, sport: %u, dport: %u\n", t.netns, t.sport, t.dport);
    return 0;
}

SEC("kprobe/inet_csk_listen_stop")
int kprobe__inet_csk_listen_stop(struct pt_regs *ctx) {
    struct sock *skp = (struct sock *)PT_REGS_PARM1(ctx);
    __u16 lport = read_sport(skp);
    if (lport == 0) {
        log_debug("ERR(inet_csk_listen_stop): lport is 0 \n");
        return 0;
    }

    port_binding_t pb = { .netns = 0, .port = 0 };
    pb.netns = get_netns_from_sock(skp);
    pb.port = lport;
    remove_port_bind(&pb, &port_bindings);

    log_debug("kprobe/inet_csk_listen_stop: net ns: %u, lport: %u\n", pb.netns, pb.port);
    return 0;
}


SEC("kprobe/sockfd_lookup_light")
int kprobe__sockfd_lookup_light(struct pt_regs *ctx) {
    int sockfd = (int)PT_REGS_PARM1(ctx);
    u64 pid_tgid = bpf_get_current_pid_tgid();

    // Check if have already a map entry for this pid_fd_t
    // TODO: This lookup eliminates *4* map operations for existing entries
    // but can reduce the accuracy of programs relying on socket FDs for
    // processes with a lot of FD churn
    pid_fd_t key = {
        .pid = pid_tgid >> 32,
        .fd = sockfd,
    };
    struct sock **sock = bpf_map_lookup_elem(&sock_by_pid_fd, &key);
    if (sock != NULL) {
        return 0;
    }

    bpf_map_update_with_telemetry(sockfd_lookup_args, &pid_tgid, &sockfd, BPF_ANY);
    return 0;
}

static __always_inline const struct proto_ops * socket_proto_ops(struct socket *sock) {
    const struct proto_ops *proto_ops = NULL;
#ifdef COMPILE_PREBUILT
    // (struct socket).ops is always directly after (struct socket).sk,
    // which is a pointer.
    u64 ops_offset = offset_socket_sk() + sizeof(void *);
    bpf_probe_read_kernel_with_telemetry(&proto_ops, sizeof(proto_ops), (char*)sock + ops_offset);
#elif defined(COMPILE_RUNTIME) || defined(COMPILE_CORE)
    BPF_CORE_READ_INTO(&proto_ops, sock, ops);
#endif

    return proto_ops;
}

// this kretprobe is essentially creating:
// * an index of pid_fd_t to a struct sock*;
// * an index of struct sock* to pid_fd_t;
SEC("kretprobe/sockfd_lookup_light")
int kretprobe__sockfd_lookup_light(struct pt_regs *ctx) {
    u64 pid_tgid = bpf_get_current_pid_tgid();
    int *sockfd = bpf_map_lookup_elem(&sockfd_lookup_args, &pid_tgid);
    if (sockfd == NULL) {
        return 0;
    }

    // For now let's only store information for TCP sockets
    struct socket *socket = (struct socket *)PT_REGS_RC(ctx);
    enum sock_type sock_type = 0;
    bpf_probe_read_kernel_with_telemetry(&sock_type, sizeof(short), &socket->type);

    const struct proto_ops *proto_ops = socket_proto_ops(socket);
    if (!proto_ops) {
        goto cleanup;
    }

    int family = 0;
    bpf_probe_read_kernel_with_telemetry(&family, sizeof(family), &proto_ops->family);
    if (sock_type != SOCK_STREAM || !(family == AF_INET || family == AF_INET6)) {
        goto cleanup;
    }

    // Retrieve struct sock* pointer from struct socket*
    struct sock *sock = socket_sk(socket);
    if (!sock) {
        goto cleanup;
    }

    pid_fd_t pid_fd = {
        .pid = pid_tgid >> 32,
        .fd = (*sockfd),
    };

    // These entries are cleaned up by tcp_close
    bpf_map_update_with_telemetry(pid_fd_by_sock, &sock, &pid_fd, BPF_ANY);
    bpf_map_update_with_telemetry(sock_by_pid_fd, &pid_fd, &sock, BPF_ANY);
cleanup:
    bpf_map_delete_elem(&sockfd_lookup_args, &pid_tgid);
    return 0;
}

SEC("kprobe/tcp_sendpage")
int kprobe__tcp_sendpage(struct pt_regs *ctx) {
    u64 pid_tgid = bpf_get_current_pid_tgid();
    log_debug("kprobe/tcp_sendpage: pid_tgid: %d\n", pid_tgid);
    struct sock *skp = (struct sock *)PT_REGS_PARM1(ctx);
    bpf_map_update_with_telemetry(tcp_sendpage_args, &pid_tgid, &skp, BPF_ANY);
    return 0;
}

SEC("kretprobe/tcp_sendpage")
int kretprobe__tcp_sendpage(struct pt_regs *ctx) {
    u64 pid_tgid = bpf_get_current_pid_tgid();
    struct sock **skpp = (struct sock **)bpf_map_lookup_elem(&tcp_sendpage_args, &pid_tgid);
    if (!skpp) {
        log_debug("kretprobe/tcp_sendpage: sock not found\n");
        return 0;
    }

    struct sock *skp = *skpp;
    bpf_map_delete_elem(&tcp_sendpage_args, &pid_tgid);

    int sent = PT_REGS_RC(ctx);
    if (sent < 0) {
        return 0;
    }

    if (!skp) {
        return 0;
    }

    log_debug("kretprobe/tcp_sendpage: pid_tgid: %d, sent: %d, sock: %x\n", pid_tgid, sent, skp);
    conn_tuple_t t = {};
    if (!read_conn_tuple(&t, skp, pid_tgid, CONN_TYPE_TCP)) {
        return 0;
    }

    handle_tcp_stats(&t, skp, 0);

    __u32 packets_in = 0;
    __u32 packets_out = 0;
    get_tcp_segment_counts(skp, &packets_in, &packets_out);

    return handle_message(&t, sent, 0, CONN_DIRECTION_UNKNOWN, packets_out, packets_in, PACKET_COUNT_ABSOLUTE, skp);
}

// Represents the parameters being passed to the tracepoint net/net_dev_queue
struct net_dev_queue_ctx {
    u64 unused;
    struct sk_buff* skb;
};

static __always_inline struct sock* sk_buff_sk(struct sk_buff *skb) {
    struct sock * sk = NULL;
#ifdef COMPILE_PREBUILT
    bpf_probe_read(&sk, sizeof(struct sock*), (char*)skb + offset_sk_buff_sock());
#elif defined(COMPILE_CORE) || defined(COMPILE_RUNTIME)
    BPF_CORE_READ_INTO(&sk, skb, sk);
#endif

    return sk;
}

SEC("tracepoint/net/net_dev_queue")
int tracepoint__net__net_dev_queue(struct net_dev_queue_ctx* ctx) {
    struct sk_buff* skb = ctx->skb;
    if (!skb) {
        return 0;
    }
    struct sock* sk = sk_buff_sk(skb);
    if (!sk) {
        return 0;
    }

    conn_tuple_t skb_tup;
    bpf_memset(&skb_tup, 0, sizeof(conn_tuple_t));
    if (sk_buff_to_tuple(skb, &skb_tup) <= 0) {
        return 0;
    }

    if (!(skb_tup.metadata&CONN_TYPE_TCP)) {
        return 0;
    }

    conn_tuple_t sock_tup;
    bpf_memset(&sock_tup, 0, sizeof(conn_tuple_t));
    if (!read_conn_tuple(&sock_tup, sk, 0, CONN_TYPE_TCP)) {
        return 0;
    }
    sock_tup.netns = 0;
    sock_tup.pid = 0;

    if (!is_equal(&skb_tup, &sock_tup)) {
        bpf_map_update_with_telemetry(conn_tuple_to_socket_skb_conn_tuple, &sock_tup, &skb_tup, BPF_NOEXIST);
    }

    return 0;
}

#endif // __TCP_H__<|MERGE_RESOLUTION|>--- conflicted
+++ resolved
@@ -15,11 +15,7 @@
 int kprobe__tcp_recvmsg(struct pt_regs *ctx) {
     u64 pid_tgid = bpf_get_current_pid_tgid();
 #if defined(COMPILE_RUNTIME) && LINUX_VERSION_CODE < KERNEL_VERSION(4, 1, 0)
-<<<<<<< HEAD
     struct sock *skp = (void*)PT_REGS_PARM2(ctx);
-=======
-    void *parm = (void*)PT_REGS_PARM2(ctx);
->>>>>>> edea06ad
     int flags = (int)PT_REGS_PARM6(ctx);
 #else
     struct sock *skp = (void*)PT_REGS_PARM1(ctx);
@@ -120,14 +116,9 @@
 SEC("kprobe/tcp_sendmsg")
 int kprobe__tcp_sendmsg(struct pt_regs *ctx) {
     u64 pid_tgid = bpf_get_current_pid_tgid();
-<<<<<<< HEAD
+    log_debug("kprobe/tcp_sendmsg: pid_tgid: %d\n", pid_tgid);
 #if defined(COMPILE_RUNTIME) && LINUX_VERSION_CODE < KERNEL_VERSION(4, 1, 0)
     struct sock *skp = (struct sock *)PT_REGS_PARM2(ctx);
-=======
-    log_debug("kprobe/tcp_sendmsg: pid_tgid: %d\n", pid_tgid);
-#if defined(COMPILE_RUNTIME) && LINUX_VERSION_CODE < KERNEL_VERSION(4, 1, 0)
-    struct sock *parm1 = (struct sock *)PT_REGS_PARM2(ctx);
->>>>>>> edea06ad
 #else
     struct sock *skp = (struct sock *)PT_REGS_PARM1(ctx);
 #endif
