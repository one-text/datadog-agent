--- conflicted
+++ resolved
@@ -7,11 +7,7 @@
 #include "protocols/classification/structs.h"
 
 // Kernels before 4.7 do not know about per-cpu array maps.
-<<<<<<< HEAD
-#if defined(COMPILE_CORE) || (defined(COMPILE_RUNTIME) && LINUX_VERSION_CODE >= KERNEL_VERSION(4, 7, 0))
-=======
 #if defined(COMPILE_PREBUILT) || defined(COMPILE_CORE) || (defined(COMPILE_RUNTIME) && LINUX_VERSION_CODE >= KERNEL_VERSION(4, 7, 0))
->>>>>>> 935f74cc
 
 // A per-cpu buffer used to read requests fragments during protocol
 // classification and avoid allocating a buffer on the stack. Some protocols
