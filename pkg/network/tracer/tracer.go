--- conflicted
+++ resolved
@@ -462,12 +462,8 @@
 	rctm := t.getRuntimeCompilationTelemetry()
 	khfr := int32(kernel.HeaderProvider.GetResult())
 	coretm := ddebpf.GetCORETelemetryByAsset()
-<<<<<<< HEAD
+	pbassets := netebpf.GetModulesInUse()
 	tracerTelemetry.lastCheck.Set(time.Now().Unix())
-=======
-	pbassets := netebpf.GetModulesInUse()
-	t.lastCheck.Store(time.Now().Unix())
->>>>>>> 15b0ad8d
 
 	return &network.Connections{
 		BufferedData:                delta.BufferedData,
