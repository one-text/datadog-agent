--- conflicted
+++ resolved
@@ -148,39 +148,6 @@
 			mgrOpts.ExcludedFunctions = append(mgrOpts.ExcludedFunctions, p.EBPFFuncName)
 		}
 	}
-<<<<<<< HEAD
-	for probeName, funcName := range enabledProbes {
-		mgrOptions.ActivatedProbes = append(
-			mgrOptions.ActivatedProbes,
-			&manager.ProbeSelector{
-				ProbeIdentificationPair: manager.ProbeIdentificationPair{
-					EBPFSection:  string(probeName),
-					EBPFFuncName: funcName,
-					UID:          probeUID,
-				},
-			})
-	}
-
-	telemetryMapKeys := errtelemetry.BuildTelemetryKeys(m)
-
-	mgrOptions.ConstantEditors = append(mgrOptions.ConstantEditors, telemetryMapKeys...)
-	err = m.InitWithOptions(buf, mgrOptions)
-	if err != nil {
-		err2 := errors.Unwrap(err)
-		err3 := errors.Unwrap(err2)
-		err4 := errors.Unwrap(err3).(*ebpf.VerifierError)
-		for _, l := range err4.Log {
-			fmt.Println(l)
-		}
-		return nil, fmt.Errorf("failed to init ebpf manager: %v", err)
-	}
-
-	closeConsumer, err := newTCPCloseConsumer(m, perfHandlerTCP)
-	if err != nil {
-		return nil, fmt.Errorf("could not create tcpCloseConsumer: %s", err)
-	}
-=======
->>>>>>> 7aac8e84
 
 	tailCallsIdentifiersSet := make(map[manager.ProbeIdentificationPair]struct{}, len(tailCalls))
 	for _, tailCall := range tailCalls {
