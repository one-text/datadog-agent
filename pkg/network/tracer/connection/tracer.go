--- conflicted
+++ resolved
@@ -120,15 +120,6 @@
 			Max: math.MaxUint64,
 		},
 		MapSpecEditors: map[string]manager.MapSpecEditor{
-<<<<<<< HEAD
-			string(probes.ConnMap):            {Type: ebpf.Hash, MaxEntries: uint32(c.MaxTrackedConnections), EditorFlag: manager.EditMaxEntries},
-			string(probes.TCPStatsMap):        {Type: ebpf.Hash, MaxEntries: uint32(c.MaxTrackedConnections), EditorFlag: manager.EditMaxEntries},
-			string(probes.PortBindingsMap):    {Type: ebpf.Hash, MaxEntries: uint32(c.MaxTrackedConnections), EditorFlag: manager.EditMaxEntries},
-			string(probes.UDPPortBindingsMap): {Type: ebpf.Hash, MaxEntries: uint32(c.MaxTrackedConnections), EditorFlag: manager.EditMaxEntries},
-			string(probes.SockByPidFDMap):     {Type: ebpf.Hash, MaxEntries: uint32(c.MaxTrackedConnections), EditorFlag: manager.EditMaxEntries},
-			string(probes.PidFDBySockMap):     {Type: ebpf.Hash, MaxEntries: uint32(c.MaxTrackedConnections), EditorFlag: manager.EditMaxEntries},
-		},
-=======
 			string(probes.ConnMap):                           {Type: ebpf.Hash, MaxEntries: uint32(config.MaxTrackedConnections), EditorFlag: manager.EditMaxEntries},
 			string(probes.TCPStatsMap):                       {Type: ebpf.Hash, MaxEntries: uint32(config.MaxTrackedConnections), EditorFlag: manager.EditMaxEntries},
 			string(probes.PortBindingsMap):                   {Type: ebpf.Hash, MaxEntries: uint32(config.MaxTrackedConnections), EditorFlag: manager.EditMaxEntries},
@@ -137,7 +128,6 @@
 			string(probes.PidFDBySockMap):                    {Type: ebpf.Hash, MaxEntries: uint32(config.MaxTrackedConnections), EditorFlag: manager.EditMaxEntries},
 			string(probes.ConnectionProtocolMap):             {Type: ebpf.Hash, MaxEntries: uint32(config.MaxTrackedConnections), EditorFlag: manager.EditMaxEntries},
 			string(probes.ConnectionTupleToSocketSKBConnMap): {Type: ebpf.Hash, MaxEntries: uint32(config.MaxTrackedConnections), EditorFlag: manager.EditMaxEntries}},
->>>>>>> 28d0cdb0
 		ConstantEditors: constants,
 	}
 
