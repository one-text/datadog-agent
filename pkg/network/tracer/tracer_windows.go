--- conflicted
+++ resolved
@@ -232,11 +232,11 @@
 	return nil, ebpf.ErrNotImplemented
 }
 
-<<<<<<< HEAD
 // DebugDumpProcessCache is not implemented on this OS for Tracer
 func (t *Tracer) DebugDumpProcessCache(ctx context.Context) (interface{}, error) {
 	return nil, ebpf.ErrNotImplemented
-=======
+}
+
 func newHttpMonitor(c *config.Config, dh driver.Handle) http.Monitor {
 	if !c.EnableHTTPMonitoring && !c.EnableHTTPSMonitoring {
 		return nil
@@ -254,5 +254,4 @@
 	}
 	monitor.Start()
 	return monitor
->>>>>>> 879bf00e
 }