// Unless explicitly stated otherwise all files in this repository are licensed
// under the Apache License Version 2.0.
// This product includes software developed at Datadog (https://www.datadoghq.com/).
// Copyright 2016-present Datadog, Inc.

package network

import (
	"encoding/binary"
	"fmt"
	"strings"
	"time"

	"github.com/dustin/go-humanize"

	"github.com/DataDog/datadog-agent/pkg/network/dns"
	"github.com/DataDog/datadog-agent/pkg/network/protocols"
	"github.com/DataDog/datadog-agent/pkg/network/protocols/http"
	"github.com/DataDog/datadog-agent/pkg/network/protocols/kafka"
	"github.com/DataDog/datadog-agent/pkg/network/types"
	"github.com/DataDog/datadog-agent/pkg/process/util"
)

const (
	// 100Gbps * 30s = 375GB
	maxByteCountChange uint64 = 375 << 30
	// use typical small MTU size, 1300, to get max packet count
	maxPacketCountChange uint64 = maxByteCountChange / 1300
)

// ConnectionType will be either TCP or UDP
type ConnectionType uint8

const (
	// TCP connection type
	TCP ConnectionType = 0

	// UDP connection type
	UDP ConnectionType = 1
)

func (c ConnectionType) String() string {
	if c == TCP {
		return "TCP"
	}
	return "UDP"
}

const (
	// AFINET represents v4 connections
	AFINET ConnectionFamily = 0

	// AFINET6 represents v6 connections
	AFINET6 ConnectionFamily = 1
)

// ConnectionFamily will be either v4 or v6
type ConnectionFamily uint8

func (c ConnectionFamily) String() string {
	if c == AFINET {
		return "v4"
	}
	return "v6"
}

// ConnectionDirection indicates if the connection is incoming to the host or outbound
type ConnectionDirection uint8

const (
	// INCOMING represents connections inbound to the host
	INCOMING ConnectionDirection = 1

	// OUTGOING represents outbound connections from the host
	OUTGOING ConnectionDirection = 2

	// LOCAL represents connections that don't leave the host
	LOCAL ConnectionDirection = 3

	// NONE represents connections that have no direction (udp, for example)
	NONE ConnectionDirection = 4
)

func (d ConnectionDirection) String() string {
	switch d {
	case OUTGOING:
		return "outgoing"
	case LOCAL:
		return "local"
	case NONE:
		return "none"
	default:
		return "incoming"
	}
}

// EphemeralPortType will be either EphemeralUnknown, EphemeralTrue, EphemeralFalse
type EphemeralPortType uint8

const (
	// EphemeralUnknown indicates inability to determine whether the port is in the ephemeral range or not
	EphemeralUnknown EphemeralPortType = 0

	// EphemeralTrue means the port has been detected to be in the configured ephemeral range
	EphemeralTrue EphemeralPortType = 1

	// EphemeralFalse means the port has been detected to not be in the configured ephemeral range
	EphemeralFalse EphemeralPortType = 2
)

func (e EphemeralPortType) String() string {
	switch e {
	case EphemeralTrue:
		return "ephemeral"
	case EphemeralFalse:
		return "not ephemeral"
	default:
		return "unspecified"
	}
}

// BufferedData encapsulates data whose underlying memory can be recycled
type BufferedData struct {
	Conns  []ConnectionStats
	buffer *clientBuffer
}

// Connections wraps a collection of ConnectionStats
type Connections struct {
	BufferedData
	DNS                         map[util.Address][]dns.Hostname
	ConnTelemetry               map[ConnTelemetryType]int64
	CompilationTelemetryByAsset map[string]RuntimeCompilationTelemetry
	KernelHeaderFetchResult     int32
	CORETelemetryByAsset        map[string]int32
	PrebuiltAssets              []string
	HTTP                        map[http.Key]*http.RequestStats
	HTTP2                       map[http.Key]*http.RequestStats
	Kafka                       map[kafka.Key]*kafka.RequestStat
	DNSStats                    dns.StatsByKeyByNameByType
}

// ConnTelemetryType enumerates the connection telemetry gathered by the system-probe
// The string name of each telemetry type is the metric name which will be emitted
type ConnTelemetryType string

//revive:disable:exported
const (
	MonotonicKprobesTriggered       ConnTelemetryType = "kprobes_triggered"
	MonotonicKprobesMissed          ConnTelemetryType = "kprobes_missed"
	MonotonicClosedConnDropped      ConnTelemetryType = "closed_conn_dropped"
	MonotonicConnDropped            ConnTelemetryType = "conn_dropped"
	MonotonicConnsClosed            ConnTelemetryType = "conns_closed"
	MonotonicConntrackRegisters     ConnTelemetryType = "conntrack_registers"
	MonotonicDNSPacketsProcessed    ConnTelemetryType = "dns_packets_processed"
	MonotonicPerfLost               ConnTelemetryType = "perf_lost"
	MonotonicUDPSendsProcessed      ConnTelemetryType = "udp_sends_processed"
	MonotonicUDPSendsMissed         ConnTelemetryType = "udp_sends_missed"
	DNSStatsDropped                 ConnTelemetryType = "dns_stats_dropped"
	ConnsBpfMapSize                 ConnTelemetryType = "conns_bpf_map_size"
	ConntrackSamplingPercent        ConnTelemetryType = "conntrack_sampling_percent"
	NPMDriverFlowsMissedMaxExceeded ConnTelemetryType = "driver_flows_missed_max_exceeded"
	MonotonicDNSPacketsDropped      ConnTelemetryType = "dns_packets_dropped"
)

//revive:enable

var (
	// ConnTelemetryTypes lists all the possible (non-monotonic) telemetry which can be bundled
	// into the network connections payload
	ConnTelemetryTypes = []ConnTelemetryType{
		ConnsBpfMapSize,
		ConntrackSamplingPercent,
		DNSStatsDropped,
		NPMDriverFlowsMissedMaxExceeded,
	}

	// MonotonicConnTelemetryTypes lists all the possible monotonic telemetry which can be bundled
	// into the network connections payload
	MonotonicConnTelemetryTypes = []ConnTelemetryType{
		MonotonicKprobesTriggered,
		MonotonicKprobesMissed,
		MonotonicClosedConnDropped,
		MonotonicConnDropped,
		MonotonicConntrackRegisters,
		MonotonicDNSPacketsProcessed,
		MonotonicConnsClosed,
		MonotonicUDPSendsProcessed,
		MonotonicUDPSendsMissed,
		MonotonicDNSPacketsDropped,
		MonotonicPerfLost,
	}
)

// RuntimeCompilationTelemetry stores telemetry related to the runtime compilation of various assets
type RuntimeCompilationTelemetry struct {
	RuntimeCompilationEnabled  bool
	RuntimeCompilationResult   int32
	RuntimeCompilationDuration int64
}

// StatCounters represents all the per-connection stats we collect
type StatCounters struct {
	SentBytes   uint64
	RecvBytes   uint64
	SentPackets uint64
	RecvPackets uint64
	Retransmits uint32
	// TCPEstablished indicates whether the TCP connection was established
	// after system-probe initialization.
	// * A value of 0 means that this connection was established before system-probe was initialized;
	// * Value 1 represents a connection that was established after system-probe started;
	// * Values greater than 1 should be rare, but can occur when multiple connections
	//   are established with the same tuple between two agent checks;
	TCPEstablished uint32
	TCPClosed      uint32
}

// IsZero returns whether all the stat counter values are zeroes
func (s StatCounters) IsZero() bool {
	return s == StatCounters{}
}

// ConnectionStats stores statistics for a single connection.  Field order in the struct should be 8-byte aligned
type ConnectionStats struct {
	Source util.Address
	Dest   util.Address

	IPTranslation *IPTranslation
	Via           *Via

	Monotonic StatCounters

	Last StatCounters

	Cookie uint32

	// Last time the stats for this connection were updated
	LastUpdateEpoch uint64

	RTT    uint32 // Stored in µs
	RTTVar uint32

	Pid   uint32
	NetNS uint32

	SPort            uint16
	DPort            uint16
	Type             ConnectionType
	Family           ConnectionFamily
	Direction        ConnectionDirection
	SPortIsEphemeral EphemeralPortType
	StaticTags       uint64
	Tags             map[string]struct{}

	IntraHost bool
	IsAssured bool

	ContainerID *string

	ProtocolStack protocols.Stack
}

// Via has info about the routing decision for a flow
type Via struct {
	Subnet Subnet
}

// Subnet stores info about a subnet
type Subnet struct {
	Alias string
}

// IPTranslation can be associated with a connection to show the connection is NAT'd
type IPTranslation struct {
	ReplSrcIP   util.Address
	ReplDstIP   util.Address
	ReplSrcPort uint16
	ReplDstPort uint16
}

func (c ConnectionStats) String() string {
	return ConnectionSummary(&c, nil)
}

// IsExpired returns whether the connection is expired according to the provided time and timeout.
func (c ConnectionStats) IsExpired(now uint64, timeout uint64) bool {
	return c.LastUpdateEpoch+timeout <= now
}

// ByteKey returns a unique key for this connection represented as a byte slice
// It's as following:
//
//	 4B      2B      2B     .5B     .5B      4/16B        4/16B   = 17/41B
//	32b     16b     16b      4b      4b     32/128b      32/128b
//
// |  PID  | SPORT | DPORT | Family | Type |  SrcAddr  |  DestAddr
func (c ConnectionStats) ByteKey(buf []byte) []byte {
	return generateConnectionKey(c, buf, false)
}

// ByteKeyNAT returns a unique key for this connection represented as a byte slice.
// The format is similar to the one emitted by `ByteKey` with the sole difference
// that the addresses used are translated.
// Currently this key is used only for the aggregation of ephemeral connections.
func (c ConnectionStats) ByteKeyNAT(buf []byte) []byte {
	return generateConnectionKey(c, buf, true)
}

// IsShortLived returns true when a connection went through its whole lifecycle
// between two connection checks
func (c ConnectionStats) IsShortLived() bool {
	return c.Last.TCPEstablished >= 1 && c.Last.TCPClosed >= 1
}

const keyFmt = "p:%d|src:%s:%d|dst:%s:%d|f:%d|t:%d"

// BeautifyKey returns a human readable byte key (used for debugging purposes)
// it should be in sync with ByteKey
// Note: This is only used in /debug/* endpoints
func BeautifyKey(key string) string {
	bytesToAddress := func(buf []byte) util.Address {
		if len(buf) == 4 {
			return util.V4AddressFromBytes(buf)
		}
		return util.V6AddressFromBytes(buf)
	}

	raw := []byte(key)

	// First 8 bytes are pid and ports
	h := binary.LittleEndian.Uint64(raw[:8])
	pid := h >> 32
	sport := (h >> 16) & 0xffff
	dport := h & 0xffff

	// Then we have the family, type
	family := (raw[8] >> 4) & 0xf
	typ := raw[8] & 0xf

	// source addr, dest addr
	addrSize := 4
	if ConnectionFamily(family) == AFINET6 {
		addrSize = 16
	}

	source := bytesToAddress(raw[9 : 9+addrSize])
	dest := bytesToAddress(raw[9+addrSize : 9+2*addrSize])

	return fmt.Sprintf(keyFmt, pid, source, sport, dest, dport, family, typ)
}

// ConnectionSummary returns a string summarizing a connection
func ConnectionSummary(c *ConnectionStats, names map[util.Address][]dns.Hostname) string {
	str := fmt.Sprintf(
		"[%s%s] [PID: %d] [%v:%d ⇄ %v:%d] ",
		c.Type,
		c.Family,
		c.Pid,
		printAddress(c.Source, names[c.Source]),
		c.SPort,
		printAddress(c.Dest, names[c.Dest]),
		c.DPort,
	)
	if c.IPTranslation != nil {
		str += fmt.Sprintf(
			"xlated [%v:%d ⇄ %v:%d] ",
			c.IPTranslation.ReplSrcIP,
			c.IPTranslation.ReplSrcPort,
			c.IPTranslation.ReplDstIP,
			c.IPTranslation.ReplDstPort,
		)
	}

	str += fmt.Sprintf("(%s) %s sent (+%s), %s received (+%s)",
		c.Direction,
		humanize.Bytes(c.Monotonic.SentBytes), humanize.Bytes(c.Last.SentBytes),
		humanize.Bytes(c.Monotonic.RecvBytes), humanize.Bytes(c.Last.RecvBytes),
	)

	if c.Type == TCP {
		str += fmt.Sprintf(
			", %d retransmits (+%d), RTT %s (± %s), %d established (+%d), %d closed (+%d)",
			c.Monotonic.Retransmits, c.Last.Retransmits,
			time.Duration(c.RTT)*time.Microsecond,
			time.Duration(c.RTTVar)*time.Microsecond,
			c.Monotonic.TCPEstablished, c.Last.TCPEstablished,
			c.Monotonic.TCPClosed, c.Last.TCPClosed,
		)
	}

	str += fmt.Sprintf(", last update epoch: %d, cookie: %d", c.LastUpdateEpoch, c.Cookie)
<<<<<<< HEAD
	str += fmt.Sprintf(", protocol: %v", c.ProtocolStack)
=======
	str += fmt.Sprintf(", protocol: %v", c.Protocol)
	str += fmt.Sprintf(", netns: %d", c.NetNS)
>>>>>>> 336cf153

	return str
}

func printAddress(address util.Address, names []dns.Hostname) string {
	if len(names) == 0 {
		return address.String()
	}

	var b strings.Builder
	b.WriteString(dns.ToString(names[0]))
	for _, s := range names[1:] {
		b.WriteString(",")
		b.WriteString(dns.ToString(s))
	}
	return b.String()
}

// ConnectionKeysFromConnectionStats constructs connection key using the underlying raw connection stats object, which is produced by the tracer.
// Each ConnectionStats object contains both the source and destination addresses, as well as an IPTranslation object that stores the original addresses in the event that the connection is NAT'd.
// This function generates all relevant combinations of connection keys: [(source, dest), (dest, source), (NAT'd source, NAT'd dest), (NAT'd dest, NAT'd source)].
// This is necessary to handle all possible scenarios for connections originating from the USM module (i.e., whether they are NAT'd or not, and whether they use TLS).
func ConnectionKeysFromConnectionStats(connectionStats ConnectionStats) []types.ConnectionKey {

	// USM data is always indexed as (client, server), but we don't know which is the remote
	// and which is the local address. To account for this, we'll construct 2 possible
	// connection keys and check for both of them in the aggregations map.
	connectionKeys := []types.ConnectionKey{
		types.NewConnectionKey(connectionStats.Source, connectionStats.Dest, connectionStats.SPort, connectionStats.DPort),
		types.NewConnectionKey(connectionStats.Dest, connectionStats.Source, connectionStats.DPort, connectionStats.SPort),
	}

	// if IPTranslation is not nil, at least one of the sides has a translation, thus we need to add translated addresses.
	if connectionStats.IPTranslation != nil {
		localAddress, localPort := GetNATLocalAddress(connectionStats)
		remoteAddress, remotePort := GetNATRemoteAddress(connectionStats)
		connectionKeys = append(connectionKeys,
			types.NewConnectionKey(localAddress, remoteAddress, localPort, remotePort),
			types.NewConnectionKey(remoteAddress, localAddress, remotePort, localPort))
	}

	return connectionKeys
}

func generateConnectionKey(c ConnectionStats, buf []byte, useNAT bool) []byte {
	laddr, sport := c.Source, c.SPort
	raddr, dport := c.Dest, c.DPort
	if useNAT {
		laddr, sport = GetNATLocalAddress(c)
		raddr, dport = GetNATRemoteAddress(c)
	}

	n := 0
	// Byte-packing to improve creation speed
	// PID (32 bits) + SPort (16 bits) + DPort (16 bits) = 64 bits
	p0 := uint64(c.Pid)<<32 | uint64(sport)<<16 | uint64(dport)
	binary.LittleEndian.PutUint64(buf[0:], p0)
	n += 8

	// Family (4 bits) + Type (4 bits) = 8 bits
	buf[n] = uint8(c.Family)<<4 | uint8(c.Type)
	n++

	n += laddr.WriteTo(buf[n:]) // 4 or 16 bytes
	n += raddr.WriteTo(buf[n:]) // 4 or 16 bytes

	return buf[:n]
}

// Add returns s+other
func (s StatCounters) Add(other StatCounters) StatCounters {
	return StatCounters{
		RecvBytes:      s.RecvBytes + other.RecvBytes,
		RecvPackets:    s.RecvPackets + other.RecvPackets,
		Retransmits:    s.Retransmits + other.Retransmits,
		SentBytes:      s.SentBytes + other.SentBytes,
		SentPackets:    s.SentPackets + other.SentPackets,
		TCPClosed:      s.TCPClosed + other.TCPClosed,
		TCPEstablished: s.TCPEstablished + other.TCPEstablished,
	}
}

func maxUint64(a, b uint64) uint64 {
	if a > b {
		return a
	}

	return b
}

func maxUint32(a, b uint32) uint32 {
	if a > b {
		return a
	}

	return b
}

// Max returns max(s, other)
func (s StatCounters) Max(other StatCounters) StatCounters {
	return StatCounters{
		RecvBytes:      maxUint64(s.RecvBytes, other.RecvBytes),
		RecvPackets:    maxUint64(s.RecvPackets, other.RecvPackets),
		Retransmits:    maxUint32(s.Retransmits, other.Retransmits),
		SentBytes:      maxUint64(s.SentBytes, other.SentBytes),
		SentPackets:    maxUint64(s.SentPackets, other.SentPackets),
		TCPClosed:      maxUint32(s.TCPClosed, other.TCPClosed),
		TCPEstablished: maxUint32(s.TCPEstablished, other.TCPEstablished),
	}
}

// isUnderflow checks if a metric has "underflowed", i.e.
// the most recent value is less than what was seen
// previously. We distinguish between an "underflow" and
// an integer overflow if the change is greater than
// some preset max value; if the change is greater, then
// its an underflow
func isUnderflow(previous, current, maxChange uint64) bool {
	return current < previous && (current-previous) > maxChange
}<|MERGE_RESOLUTION|>--- conflicted
+++ resolved
@@ -390,12 +390,8 @@
 	}
 
 	str += fmt.Sprintf(", last update epoch: %d, cookie: %d", c.LastUpdateEpoch, c.Cookie)
-<<<<<<< HEAD
 	str += fmt.Sprintf(", protocol: %v", c.ProtocolStack)
-=======
-	str += fmt.Sprintf(", protocol: %v", c.Protocol)
 	str += fmt.Sprintf(", netns: %d", c.NetNS)
->>>>>>> 336cf153
 
 	return str
 }
