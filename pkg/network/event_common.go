--- conflicted
+++ resolved
@@ -460,22 +460,14 @@
 	return b.String()
 }
 
-// HTTPKeyTuplesFromConn builds possible keys for the http map based on the given conn
-func HTTPKeyTuplesFromConn(c ConnectionStats) [2]http.KeyTuple {
+// HTTPKeyTupleFromConn build the key for the http map based on whether the local or remote side is http.
+func HTTPKeyTupleFromConn(c ConnectionStats) http.KeyTuple {
 	// Retrieve translated addresses
 	laddr, lport := GetNATLocalAddress(c)
 	raddr, rport := GetNATRemoteAddress(c)
 	return HTTPKeyTupleFromConnTuple(laddr, raddr, lport, rport)
 }
 
-<<<<<<< HEAD
-	// HTTP data is always indexed as (client, server), but we don't know which is the remote
-	// and which is the local address. To account for this, we'll construct 2 possible
-	// http keys and check for both of them in our http aggregations map.
-	return [2]http.KeyTuple{
-		http.NewKeyTuple(laddr, raddr, lport, rport),
-		http.NewKeyTuple(raddr, laddr, rport, lport),
-=======
 // HTTPKeyTupleFromConnTuple builds the key for an http connection from a
 // connection tuple of (laddr, raddr, lport, rport)
 func HTTPKeyTupleFromConnTuple(laddr, raddr util.Address, lport, rport uint16) http.KeyTuple {
@@ -486,8 +478,9 @@
 	if (IsEphemeralPort(int(lport)) && !IsEphemeralPort(int(rport))) ||
 		(IsEphemeralPort(int(lport)) == IsEphemeralPort(int(rport)) && lport > rport) {
 		return http.NewKeyTuple(laddr, raddr, lport, rport)
->>>>>>> 0a6b6e87
-	}
+	}
+
+	return http.NewKeyTuple(raddr, laddr, rport, lport)
 }
 
 func generateConnectionKey(c ConnectionStats, buf []byte, useNAT bool) []byte {
