--- conflicted
+++ resolved
@@ -11,10 +11,7 @@
 	"sync"
 	"time"
 
-<<<<<<< HEAD
-=======
 	"github.com/DataDog/datadog-agent/pkg/logs/sources"
->>>>>>> 599f6e3b
 	"github.com/DataDog/datadog-agent/pkg/telemetry"
 	"github.com/DataDog/datadog-agent/pkg/util/log"
 )
@@ -60,10 +57,7 @@
 	scoredMatches     []*scoredPattern
 	processFunc       func(message *Message)
 	flushTimeout      time.Duration
-<<<<<<< HEAD
-=======
-	source            *sources.LogSource
->>>>>>> 599f6e3b
+	source            *sources.ReplaceableSource
 	timeoutTimer      *time.Timer
 	detectedPattern   *DetectedPattern
 }
@@ -75,10 +69,7 @@
 	matchThreshold float64,
 	matchTimeout time.Duration,
 	flushTimeout time.Duration,
-<<<<<<< HEAD
-=======
-	source *sources.LogSource,
->>>>>>> 599f6e3b
+	source *sources.ReplaceableSource,
 	additionalPatterns []*regexp.Regexp,
 	detectedPattern *DetectedPattern,
 ) *AutoMultilineHandler {
@@ -101,6 +92,7 @@
 		scoredMatches:   scoredMatches,
 		linesToAssess:   linesToAssess,
 		flushTimeout:    flushTimeout,
+		source:          source,
 		timeoutTimer:    time.NewTimer(matchTimeout),
 		detectedPattern: detectedPattern,
 	}
