--- conflicted
+++ resolved
@@ -82,17 +82,13 @@
 }
 
 // InitializeDecoder returns a properly initialized Decoder
-<<<<<<< HEAD
-func InitializeDecoder(source *config.ReplaceableSource, parser parsers.Parser) *Decoder {
-=======
-func InitializeDecoder(source *sources.LogSource, parser parsers.Parser) *Decoder {
->>>>>>> 599f6e3b
+func InitializeDecoder(source *sources.ReplaceableSource, parser parsers.Parser) *Decoder {
 	return NewDecoderWithFraming(source, parser, framer.UTF8Newline, nil)
 }
 
 // Since a single source can have multiple file tailers - each with their own decoder instance:
 // make sure we sync info providers from all of the decoders so the status page displays it correctly.
-func syncSourceInfo(source *sources.LogSource, lh *MultiLineHandler) {
+func syncSourceInfo(source *sources.ReplaceableSource, lh *MultiLineHandler) {
 	if existingInfo, ok := source.GetInfo(lh.countInfo.InfoKey()).(*status.CountInfo); ok {
 		// override the new decoders info to the instance we are already using
 		lh.countInfo = existingInfo
@@ -109,11 +105,7 @@
 }
 
 // NewDecoderWithFraming initialize a decoder with given endline strategy.
-<<<<<<< HEAD
-func NewDecoderWithFraming(source *config.ReplaceableSource, parser parsers.Parser, framing framer.Framing, multiLinePattern *regexp.Regexp) *Decoder {
-=======
-func NewDecoderWithFraming(source *sources.LogSource, parser parsers.Parser, framing framer.Framing, multiLinePattern *regexp.Regexp) *Decoder {
->>>>>>> 599f6e3b
+func NewDecoderWithFraming(source *sources.ReplaceableSource, parser parsers.Parser, framing framer.Framing, multiLinePattern *regexp.Regexp) *Decoder {
 	inputChan := make(chan *Input)
 	outputChan := make(chan *Message)
 	lineLimit := defaultContentLenLimit
@@ -165,13 +157,8 @@
 	return New(inputChan, outputChan, framer, lineParser, lineHandler, detectedPattern)
 }
 
-<<<<<<< HEAD
-func buildAutoMultilineHandlerFromConfig(outputFn func(*Message), lineLimit int, source *config.ReplaceableSource, detectedPattern *DetectedPattern) *AutoMultilineHandler {
+func buildAutoMultilineHandlerFromConfig(outputFn func(*Message), lineLimit int, source *sources.ReplaceableSource, detectedPattern *DetectedPattern) *AutoMultilineHandler {
 	linesToSample := source.Config().AutoMultiLineSampleSize
-=======
-func buildAutoMultilineHandlerFromConfig(outputFn func(*Message), lineLimit int, source *sources.LogSource, detectedPattern *DetectedPattern) *AutoMultilineHandler {
-	linesToSample := source.Config.AutoMultiLineSampleSize
->>>>>>> 599f6e3b
 	if linesToSample <= 0 {
 		linesToSample = dd_conf.Datadog.GetInt("logs_config.auto_multi_line_default_sample_size")
 	}
@@ -199,6 +186,7 @@
 		matchThreshold,
 		matchTimeout,
 		config.AggregationTimeout(),
+		source,
 		additionalPatternsCompiled,
 		detectedPattern)
 }
