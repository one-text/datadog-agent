--- conflicted
+++ resolved
@@ -44,15 +44,7 @@
   extends: .docker_job_definition
   stage: image_deploy
   rules:
-<<<<<<< HEAD
-    !reference [.on_master_a7]
-=======
     !reference [.on_main_a7]
-  ## For Future Reference. Must update to do this job from the newest OS version
-  ## that we're publishing (.e.g. adding windows2104 will require also using the
-  ## 2104 builder)
-  tags: ["runner:windows-docker", "windowsversion:2004"]
->>>>>>> be59410d
   needs:
     - docker_build_agent7_windows1809
     - docker_build_agent7_windows1809_jmx
