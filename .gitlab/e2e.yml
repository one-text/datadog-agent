--- conflicted
+++ resolved
@@ -37,15 +37,10 @@
   extends: .pupernetes_template
   allow_failure: true # temporary while investigating
   rules:
-<<<<<<< HEAD
-    !reference [.on_master]
+    !reference [.on_main]
   needs:
     - dev_master-a6
     - dev_master-a7
-=======
-    !reference [.on_main]
-  needs: ["dev_master_docker_hub-a6", "dev_master_docker_hub-a7"]
->>>>>>> be59410d
   script:
     - inv -e e2e-tests --agent-image=datadog/agent-dev:master-py2 --dca-image=datadog/cluster-agent-dev:master
     - inv -e e2e-tests --agent-image=datadog/agent-dev:master-py3 --dca-image=datadog/cluster-agent-dev:master
