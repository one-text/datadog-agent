// Unless explicitly stated otherwise all files in this repository are licensed
// under the Apache License Version 2.0.
// This product includes software developed at Datadog (https://www.datadoghq.com/).
// Copyright 2016-present Datadog, Inc.

/*
Package api implements the agent IPC api. Using HTTP
calls, it's possible to communicate with the agent,
sending commands and receiving infos.
*/
package api

import (
	"context"
	"errors"
	"fmt"
	"io"
	"time"

	"google.golang.org/grpc/codes"
	"google.golang.org/grpc/grpclog"
	"google.golang.org/grpc/status"

	"github.com/DataDog/datadog-agent/cmd/agent/common"
	remoteconfig "github.com/DataDog/datadog-agent/pkg/config/remote/service"
	dsdReplay "github.com/DataDog/datadog-agent/pkg/dogstatsd/replay"
	"github.com/DataDog/datadog-agent/pkg/proto/pbgo"
	pb "github.com/DataDog/datadog-agent/pkg/proto/pbgo"
	pbutils "github.com/DataDog/datadog-agent/pkg/proto/utils"
	"github.com/DataDog/datadog-agent/pkg/tagger"
	"github.com/DataDog/datadog-agent/pkg/tagger/replay"
	"github.com/DataDog/datadog-agent/pkg/tagger/telemetry"
	hostutil "github.com/DataDog/datadog-agent/pkg/util"
	"github.com/DataDog/datadog-agent/pkg/util/grpc"
	"github.com/DataDog/datadog-agent/pkg/util/log"
)

const (
	taggerStreamSendTimeout = 1 * time.Minute
	retrySleepDuration      = 3 * time.Second
)

type server struct {
	pb.UnimplementedAgentServer
}

type serverSecure struct {
	pb.UnimplementedAgentSecureServer
	configService *remoteconfig.Service
}

func (s *server) GetHostname(ctx context.Context, in *pb.HostnameRequest) (*pb.HostnameReply, error) {
	h, err := hostutil.GetHostname(ctx)
	if err != nil {
		return &pb.HostnameReply{}, err
	}
	return &pb.HostnameReply{Hostname: h}, nil
}

// AuthFuncOverride implements the `grpc_auth.ServiceAuthFuncOverride` interface which allows
// override of the AuthFunc registered with the unary interceptor.
//
// see: https://godoc.org/github.com/grpc-ecosystem/go-grpc-middleware/auth#ServiceAuthFuncOverride
func (s *server) AuthFuncOverride(ctx context.Context, fullMethodName string) (context.Context, error) {
	return ctx, nil
}

// DogstatsdCaptureTrigger triggers a dogstatsd traffic capture for the
// duration specified in the request. If a capture is already in progress,
// an error response is sent back.
func (s *serverSecure) DogstatsdCaptureTrigger(ctx context.Context, req *pb.CaptureTriggerRequest) (*pb.CaptureTriggerResponse, error) {
	d, err := time.ParseDuration(req.GetDuration())
	if err != nil {
		return &pb.CaptureTriggerResponse{}, err
	}

	err = common.DSD.Capture(req.GetPath(), d, req.GetCompressed())
	if err != nil {
		return &pb.CaptureTriggerResponse{}, err
	}

	// wait for the capture to start
	for !common.DSD.TCapture.IsOngoing() {
		time.Sleep(500 * time.Millisecond)
	}

	p, err := common.DSD.TCapture.Path()
	if err != nil {
		return &pb.CaptureTriggerResponse{}, err
	}

	return &pb.CaptureTriggerResponse{Path: p}, nil
}

// DogstatsdSetTaggerState allows setting a captured tagger state in the
// Tagger facilities. This endpoint is used when traffic replays are in
// progress. An empty state or nil request will result in the Tagger
// capture state being reset to nil.
func (s *serverSecure) DogstatsdSetTaggerState(ctx context.Context, req *pb.TaggerState) (*pb.TaggerStateResponse, error) {
	// Reset and return if no state pushed
	if req == nil || req.State == nil {
		log.Debugf("API: empty request or state")
		tagger.ResetCaptureTagger()
		dsdReplay.SetPidMap(nil)
		return &pb.TaggerStateResponse{Loaded: false}, nil
	}

	// FiXME: we should perhaps lock the capture processing while doing this...
	t := replay.NewTagger()
	if t == nil {
		return &pb.TaggerStateResponse{Loaded: false}, fmt.Errorf("unable to instantiate state")
	}
	t.LoadState(req.State)

	log.Debugf("API: setting capture state tagger")
	tagger.SetCaptureTagger(t)
	dsdReplay.SetPidMap(req.PidMap)

	log.Debugf("API: loaded state successfully")

	return &pb.TaggerStateResponse{Loaded: true}, nil
}

// TaggerStreamEntities subscribes to added, removed, or changed entities in the Tagger
// and streams them to clients as pb.StreamTagsResponse events. Filtering is as
// of yet not implemented.
func (s *serverSecure) TaggerStreamEntities(in *pb.StreamTagsRequest, out pb.AgentSecure_TaggerStreamEntitiesServer) error {
	cardinality, err := pbutils.Pb2TaggerCardinality(in.Cardinality)
	if err != nil {
		return err
	}

	// NOTE: StreamTagsRequest can specify filters, but they cannot be
	// implemented since the tagger has no concept of container metadata.
	// these filters will be introduced when we implement a container
	// metadata service that can receive them as is from the tagger.

	t := tagger.GetDefaultTagger()
	eventCh := t.Subscribe(cardinality)
	defer t.Unsubscribe(eventCh)

	for {
		select {
		case events := <-eventCh:
			responseEvents := make([]*pb.StreamTagsEvent, 0, len(events))
			for _, event := range events {
				e, err := pbutils.Tagger2PbEntityEvent(event)
				if err != nil {
					log.Warnf("can't convert tagger entity to protobuf: %s", err)
					continue
				}

				responseEvents = append(responseEvents, e)
			}

			err = grpc.DoWithTimeout(func() error {
				return out.Send(&pb.StreamTagsResponse{
					Events: responseEvents,
				})
			}, taggerStreamSendTimeout)

			if err != nil {
				log.Warnf("error sending tagger event: %s", err)
				telemetry.ServerStreamErrors.Inc()
				return err
			}

		case <-out.Context().Done():
			return nil
		}
	}
}

// TaggerFetchEntity fetches an entity from the Tagger with the desired cardinality tags.
func (s *serverSecure) TaggerFetchEntity(ctx context.Context, in *pb.FetchEntityRequest) (*pb.FetchEntityResponse, error) {
	if in.Id == nil {
		return nil, status.Errorf(codes.InvalidArgument, `missing "id" parameter`)
	}

	entityID := fmt.Sprintf("%s://%s", in.Id.Prefix, in.Id.Uid)
	cardinality, err := pbutils.Pb2TaggerCardinality(in.Cardinality)
	if err != nil {
		return nil, err
	}

	tags, err := tagger.Tag(entityID, cardinality)
	if err != nil {
		return nil, status.Errorf(codes.InvalidArgument, "%s", err)
	}

	return &pb.FetchEntityResponse{
		Id:          in.Id,
		Cardinality: in.Cardinality,
		Tags:        tags,
	}, nil
}

func (s *serverSecure) GetConfigs(ctx context.Context, in *pb.GetConfigsRequest) (*pb.GetConfigsResponse, error) {
	if s.configService == nil {
		log.Debug("Remote configuration service not initialized")
		return nil, errors.New("remote configuration service not initialized")
	}

<<<<<<< HEAD
	configs, err := s.configService.GetConfigs(in.Product)
=======
	if in.TracerInfo != nil {
		if err := s.configService.TracerInfos.TrackTracer(in.TracerInfo); err != nil {
			log.Debugf("Error tracking tracer: %w", err)
		}
	}

	configs, err := s.configService.GetConfigs(in.Product.String())
>>>>>>> 19e986bc
	if err != nil {
		return nil, err
	}

	return &pb.GetConfigsResponse{
		ConfigResponses: []*pbgo.ConfigResponse{configs},
	}, nil
}

func (s *serverSecure) GetConfigUpdates(channel pb.AgentSecure_GetConfigUpdatesServer) error {
	if s.configService == nil {
		log.Debug("Remote configuration service not initialized")
		return errors.New("remote config service not initialized")
	}

	ctx, cancel := context.WithCancel(channel.Context())
	defer cancel()
	configs := make(chan *pb.ConfigResponse, 1)
	reqs := make(chan *pb.SubscribeConfigRequest, 1)
	done := make(chan struct{}, 1)

	go s.listenReqs(ctx, channel, reqs, done)
	go s.sendConfigs(ctx, channel, configs, done)

	for {
		select {
		case req := <-reqs:
			if req != nil && req.TracerInfo != nil {
				if err := s.configService.TracerInfos.TrackTracer(req.TracerInfo); err != nil {
					log.Debugf("Error adding tracer info: %s", err)
				}
			}
			if !s.configService.HasSubscriber(req.Product) {
				log.Debugf("New remote configuration subscriber request for product %s", req.Product)
				subscriber := remoteconfig.NewChanSubscriber(req.Product, time.Second, configs)
				log.Debugf("New remote configuration subscriber for product %s", req.Product)
				s.configService.RegisterSubscriber(subscriber)
				defer s.configService.UnregisterSubscriber(subscriber)
			}
		case <-ctx.Done():
			log.Info("Stopping gRPC server")
			s.configService.TracerInfos.Stop()
			if ctx.Err() != context.Canceled {
				return ctx.Err()
			}
			return nil
		case <-done:
			log.Info("Stopping gRPC server")
			s.configService.TracerInfos.Stop()
			return nil
		}
	}
}

func (s *serverSecure) sendConfigs(ctx context.Context, channel pb.AgentSecure_GetConfigUpdatesServer, configs chan *pb.ConfigResponse, done chan struct{}) {
	for {
		log.Debug("Streaming config to gRPC client")
		select {
		case config := <-configs:
			log.Debug("Sending configuration")
			err := channel.Send(config)
			if err == io.EOF {
				log.Infof("Channel closed by client: %s", err)
				close(done)
				return
			} else if err != nil {
				log.Errorf("Dropping send config request due to error: %s", err)
				time.Sleep(retrySleepDuration)
				continue
			}
		case <-ctx.Done():
			log.Info("Done sending config updates to client")
			return
		}
	}
}

func (s *serverSecure) listenReqs(ctx context.Context, channel pb.AgentSecure_GetConfigUpdatesServer, reqs chan *pb.SubscribeConfigRequest, done chan struct{}) {
	log.Debug("Starting to listen for subscribe config requests")
	for {
		req, err := channel.Recv()
		if err == io.EOF {
			log.Infof("Channel closed by client: %s", err)
			close(done)
			return
		} else if err != nil {
			log.Errorf("Dropping get config request due to error: %s", err)
			time.Sleep(retrySleepDuration)
			continue
		}

		log.Debug("Adding subscribe config request")
		reqs <- req

		select {
		case <-ctx.Done():
			s.configService.TracerInfos.Stop()
			log.Info("Done listening for subscribe config requests")
			return
		default:
			continue
		}
	}
}

func init() {
	grpclog.SetLoggerV2(grpc.NewLogger())
}<|MERGE_RESOLUTION|>--- conflicted
+++ resolved
@@ -201,17 +201,12 @@
 		return nil, errors.New("remote configuration service not initialized")
 	}
 
-<<<<<<< HEAD
-	configs, err := s.configService.GetConfigs(in.Product)
-=======
 	if in.TracerInfo != nil {
 		if err := s.configService.TracerInfos.TrackTracer(in.TracerInfo); err != nil {
 			log.Debugf("Error tracking tracer: %w", err)
 		}
 	}
-
-	configs, err := s.configService.GetConfigs(in.Product.String())
->>>>>>> 19e986bc
+	configs, err := s.configService.GetConfigs(in.Product)
 	if err != nil {
 		return nil, err
 	}
