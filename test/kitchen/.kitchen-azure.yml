---
<%
  ENV['AZURE_LOCATION'] ||= "North Central US"
%>

<%
  vm_tags = {
    'dd_agent_testing': 'dd_agent_testing'
  }
  if ENV['CI_PIPELINE_ID']
    vm_tags['pipeline_id'] = ENV['CI_PIPELINE_ID']
  else
    vm_tags['pipeline_id'] = 'nopipeline'
  end
%>

driver:
  name: azurerm

driver_config:
  subscription_id: <%= ENV['AZURE_SUBSCRIPTION_ID'] %>
  location: <%= ENV['AZURE_LOCATION'] %>
  <% if ENV['CI_PIPELINE_ID'] %>
  azure_resource_group_suffix: pl<%= ENV['CI_PIPELINE_ID'] %>
  <% else %>
  azure_resource_group_suffix: plnone
  <% end %>

provisioner:
  name: chef_solo
  require_chef_omnibus: true
  product_version: 13.6.4
  require_chef_omnibus: 13.6.4

platforms:
# Loop through two lists and output a total matrix of all possible platform + chef versions,
# for both drivers


<%
    # TEST_PLATFORMS syntax is `short_name1,azure_full_qualified_name1|short_name2,azure_full_qualified_name1`
    # TEST_PLATFORMS syntax is `short_name1,parent vhd folder,parent_vhd_name|...`
    azure_test_platforms = ENV['TEST_PLATFORMS'].split('|').map { |p| p.split(',') }

    chef_versions = %w(
      13.6.4
    )

    sizes = [
      "Standard_D1",
      "Standard_A1",
    ]

    windows_sizes = [
      "Standard_D1"
    ]

    # we wanna spread out our quotas
    locations = [
      "North Central US",
      "South Central US",
      "Central US",
    ]

    drivers = %w(
      azurerm
    )

    platforms_x64 = azure_test_platforms.product(chef_versions, drivers).select{|p, c, d| not p[0].include? "i386"}.collect{|p, c, d| p[0] + "-" + c + "-" + d}

    exclude_platforms = []
    windows_platforms = []

    idx = 0
    azure_test_platforms.product(chef_versions).each do |platform, chef_version|
    idx += 1
    location = locations[idx % locations.length]

    host = "azure"
    if ENV['KITCHEN_DRIVER'] && ENV['KITCHEN_DRIVER'] == "hyperv"
      host = "hyperv"
    end
    platform_name = platform[0] + "-#{host}"
    windows = platform_name.include?("win")
    if windows
      windows_platforms << platform_name
      size = "Standard_D1"
      size = windows_sizes[idx % windows_sizes.length]
    else
      size = sizes[idx % sizes.length]
    end
    
    vm_username = ENV['VM_USERNAME'] ? ENV['VM_USERNAME'] : "datadog"
    vm_password = ENV['SERVER_PASSWORD']
    vm_hyperv_switch = ENV['KITCHEN_HYPERV_SWITCH'] ? ENV['KITCHEN_HYPERV_SWITCH'] : "public_eth"

%>
- name: <%= platform_name %>
  <% if host == "hyperv" %>
  driver:
    name: hyperv
    parent_vhd_folder: <%= platform[1] %>
    parent_vhd_name: <%= platform[2] %>
    vm_switch: <%= vm_hyperv_switch %>
  <% else %>
  driver_config:
    machine_size: <%= size %>
    image_urn: <%= platform[1] %>
    location: <%= location %>
    <% if windows %>
    vm_name: ddat<%= platform[0] %>
    <% else %>
    vm_name: dd-agent-testing-<%= platform[0] %>-azure
    <% end %>
    vm_tags:
      <% vm_tags.each do |key,value| %>
      <%= key %>: <%= value %>
      <% end %>
  <% end %>
    username: <%= vm_username %>
    password: <%= vm_password %>

  transport:
    <% if windows %>
    name: winrm
    username: <%= vm_username %>
    password: <%= vm_password %>
    <% else %>
    ssh_key: <%= ENV['AZURE_SSH_KEY_PATH'] %>
    <% end %>

<% end %>
<<<<<<< Updated upstream

=======
>>>>>>> Stashed changes
suites:

<%
  aptrepo = "http://apttesting.datad0g.com/"
  api_key = "aaaaaaaaaaaaaaaaaaaaaaaaaaaaaaaa"
  yumrepo = "http://yumtesting.datad0g.com/pipeline-#{ENV['CI_PIPELINE_ID']}/x86_64/"
  yumrepo_suse = "http://yumtesting.datad0g.com/suse/pipeline-#{ENV['CI_PIPELINE_ID']}/x86_64/"
  windows_agent_url = ENV['WINDOWS_AGENT_URL'] ? ENV['WINDOWS_AGENT_URL'] : "https://s3.amazonaws.com/#{ENV['WINDOWS_TESTING_S3_BUCKET']}/"
  dd_agent_config = {
    'agent6': true,
    'api_key': api_key,
    'application_key': "aaaaaaaaaaaaaaaaaaaaaaaaaaaaaaaaaaaaaaaa",
    'url': "https://app.datad0g.com",
    'aptrepo': aptrepo,
    'aptrepo_dist': "pipeline-#{ENV['CI_PIPELINE_ID']}",
    'yumrepo': yumrepo,
    'yumrepo_suse': yumrepo_suse,
    'agent6_aptrepo': "http://apttesting.datad0g.com/",
    'agent6_aptrepo_dist': "pipeline-#{ENV['CI_PIPELINE_ID']}",
    'agent6_yumrepo': "http://yumtesting.datad0g.com/pipeline-#{ENV['CI_PIPELINE_ID']}/x86_64/",
    'agent6_yumrepo_suse': "http://yumtesting.datad0g.com/suse/pipeline-#{ENV['CI_PIPELINE_ID']}/x86_64/",
    'windows_agent_url': windows_agent_url,
  }
%>

# Install the latest release candidate using Chef
- name: dd-agent
  run_list:
    - "recipe[dd-agent-install]"
  attributes:
    apt:
      unattended_upgrades:
        enable: false
    datadog:
      <% dd_agent_config.each do |key, value| %>
      <%= key %>: <%= value %>
      <% end %>
    dd-agent-install:
      agent6: true
      <% if ENV['AGENT_VERSION'] %>
      windows_version: "<%= ENV['AGENT_VERSION'] %>"
      <% end %>
      windows_agent_url: <%= windows_agent_url %>


# Installs the latest release Agent 6, then updates it to the latest release
# candidate
- name: dd-agent-upgrade-agent6
  run_list:
    - "recipe[dd-agent-install]"
    - "recipe[dd-agent-upgrade]"
  attributes:
    apt:
      unattended_upgrades:
        enable: false
    datadog:
      <% dd_agent_config.each do |key, value| %>
      <%= key %>: <%= value %>
      <% end %>
      # Get the latest release agents. The upgrade recipe will take care of
      # adding the staging repo and upgrading to the latest candidate
      agent6: true
      aptrepo: http://apt.datadoghq.com/
      aptrepo_dist: stable
      yumrepo: http://yum.datadoghq.com/beta/x86_64/
      agent6_yumrepo: http://yum.datadoghq.com/beta/x86_64/
      agent6_yumrepo_suse: http://yum.datadoghq.com/suse/beta/x86_64/
      windows_agent_url: https://s3.amazonaws.com/ddagent-windows-stable/
    dd-agent-install:
      <% dd_agent_config.each do |key, value| %>
      <%= key %>: <%= value %>
      <% end %>
      # Get the latest release agents. The upgrade recipe will take care of
      # adding the staging repo and upgrading to the latest candidate
      agent6: true
      aptrepo: http://apt.datadoghq.com/
      aptrepo_dist: stable
      yumrepo: http://yum.datadoghq.com/beta/x86_64/
      agent6_yumrepo: http://yum.datadoghq.com/beta/x86_64/
      agent6_yumrepo_suse: http://yum.datadoghq.com/suse/beta/x86_64/
      windows_agent_url: https://s3.amazonaws.com/ddagent-windows-stable/
    dd-agent-upgrade:
      add_new_repo: true
      aptrepo: <%= aptrepo %>
      aptrepo_dist: "pipeline-<%= ENV['CI_PIPELINE_ID'] %>"
      yumrepo: http://yumtesting.datad0g.com/pipeline-<%= ENV['CI_PIPELINE_ID'] %>/x86_64/
      yumrepo_suse: http://yumtesting.datad0g.com/suse/pipeline-<%= ENV['CI_PIPELINE_ID'] %>/x86_64/
      windows_agent_url: <%= windows_agent_url %>
      <% if ENV['AGENT_VERSION'] %>
      windows_version: "<%= ENV['AGENT_VERSION'] %>"
      <% end %>
    dd-agent-upgrade-rspec:
      # Used by the rspec test to know the version to which the agent should be upgraded
      agent_expected_version: &agent_expected_version <%= ENV['DD_AGENT_EXPECTED_VERSION'] || "5.99.0" %>


# Installs the latest release Agent 5, then updates it to the latest release
# candidate
- name: dd-agent-upgrade-agent5
  run_list:
    - "recipe[datadog::dd-agent]"
    - "recipe[dd-agent-upgrade]"
  attributes:
    apt:
      unattended_upgrades:
        enable: false
    datadog:
      <% dd_agent_config.each do |key, value| %>
      <%= key %>: <%= value %>
      <% end %>
      # Get the latest release agents. The upgrade recipe will take care of
      # adding the staging repo and upgrading to the latest candidate
      agent6: false
      aptrepo: http://apt.datadoghq.com/
      aptrepo_dist: stable
      yumrepo: http://yum.datadoghq.com/rpm/x86_64/
      yumrepo_suse: http://yum.datadoghq.com/suse/rpm/x86_64/
      windows_agent_url: https://s3.amazonaws.com/ddagent-windows-stable/
    dd-agent-upgrade:
      add_new_repo: true
      aptrepo: <%= aptrepo %>
      aptrepo_dist: pipeline-<%= ENV['CI_PIPELINE_ID'] %>
      yumrepo: http://yumtesting.datad0g.com/pipeline-<%= ENV['CI_PIPELINE_ID'] %>/x86_64/
      yumrepo_suse: http://yumtesting.datad0g.com/suse/pipeline-<%= ENV['CI_PIPELINE_ID'] %>/x86_64/
      windows_agent_url: <%= windows_agent_url %>
      <% if ENV['AGENT_VERSION'] %>
      windows_version: "<%= ENV['AGENT_VERSION'] %>"
      <% end %>
    dd-agent-upgrade-rspec:
      # Used by the rspec test to know the version to which the agent should be upgraded
      agent_expected_version: &agent_expected_version <%= ENV['DD_AGENT_EXPECTED_VERSION'] || "5.99.0" %>


# Installs the latest release candidate using the install script
- name: dd-agent-install-script
  excludes: <% if windows_platforms.nil? || windows_platforms.empty? %>[]<% end %>
    <% windows_platforms.each do |p| %>
    - <%= p %>
    <% end %>
  run_list:
    - "recipe[dd-agent-install-script]"
  attributes:
    apt:
      unattended_upgrades:
        enable: false
    dd-agent-install-script:
      api_key: <%= api_key %>
      candidate_repo_branch: pipeline-<%= ENV['CI_PIPELINE_ID'] %>
      install_candidate: true

# Installs the latest release candidate using the step-by-step instructions (on dogweb)
- name: dd-agent-step-by-step
  run_list:
    - "recipe[dd-agent-step-by-step]"
  excludes: <% if windows_platforms.nil? || windows_platforms.empty? %>[]<% end %>
    <% windows_platforms.each do |p| %>
    - <%= p %>
    <% end %>
  attributes:
    apt:
      unattended_upgrades:
        enable: false
    dd-agent-step-by-step:
      <% dd_agent_config.each do |key, value| %>
      <%= key %>: <%= value %>
      <% end %>
      api_key: <%= api_key %>
      repo_branch_apt: pipeline-<%= ENV['CI_PIPELINE_ID'] %>
      repo_branch_yum: pipeline-<%= ENV['CI_PIPELINE_ID'] %>
      candidate_repo_branch: pipeline-<%= ENV['CI_PIPELINE_ID'] %>
      install_candidate: true<|MERGE_RESOLUTION|>--- conflicted
+++ resolved
@@ -130,10 +130,7 @@
     <% end %>
 
 <% end %>
-<<<<<<< Updated upstream
-
-=======
->>>>>>> Stashed changes
+
 suites:
 
 <%
