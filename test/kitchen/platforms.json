{
    "centos": {
        "azure": {
            "x86_64": {
                "centos-610": "urn,OpenLogic:CentOS:6.10:6.10.2020042900",
                "centos-76": "urn,OpenLogic:CentOS:7.6:7.6.201909120",
                "centos-77": "urn,OpenLogic:CentOS:7.7:7.7.201912090",
                "rhel-81": "urn,RedHat:RHEL:8.1:8.1.2021040910",
                "rhel-85": "urn,RedHat:RHEL:8_5:8.5.2021121501"
            }
        },
        "ec2": {
            "arm64": {
                "centos-78": "ami-0271a6516c34c6be9",
                "rhel-83": "ami-0698b90665a2ddcf1"
            }
        },
        "vagrant": {
            "x86_64": {
                "centos-76": "bento/centos-7.6",
                "centos7": "roboxes/centos7",
                "centos8": "roboxes/centos8"
            }
        }
    },
    "debian": {
        "azure": {
            "x86_64": {
                "debian-8": "urn,credativ:Debian:8:8.0.201901221",
                "debian-9": "urn,credativ:Debian:9:9.20200722.0",
                "debian-10": "urn,Debian:debian-10:10:0.20211011.792",
<<<<<<< HEAD
                "debian-11": "urn,Debian:debian-11:11:0.20220328.962"
=======
                "debian-11": "urn,Debian:debian-11:11:0.20210814.734"
>>>>>>> 664e66ef
            }
        },
        "ec2": {
            "arm64": {
                "debian-10": "ami-005c63ab415954283"
            }
        }
    },
    "suse": {
        "azure": {
            "x86_64": {
                "sles-12": "urn,SUSE:sles-12-sp5-byos:gen1:2022.03.08",
                "sles-15": "urn,SUSE:sles-15-sp2-byos:gen1:2022.03.09",
<<<<<<< HEAD
                "opensuse-15-3": "urn,SUSE:opensuse-leap-15-3:gen1:2022.01.28"
=======
                "opensuse-15-3": "urn,SUSE:opensuse-leap-15-3:gen1:2021.10.12"
>>>>>>> 664e66ef
            }
        },
        "ec2": {
            "arm64": {
                "sles-15": "ami-05f2f5f76d89313bb"
            }
        }
    },
    "ubuntu": {
        "azure": {
            "x86_64": {
                "ubuntu-14-04": "urn,Canonical:UbuntuServer:14.04.5-LTS:14.04.201905140",
                "ubuntu-16-04": "urn,Canonical:UbuntuServer:16.04.0-LTS:16.04.202106110",
                "ubuntu-18-04-0": "urn,Canonical:UbuntuServer:18.04-LTS:18.04.201809110",
                "ubuntu-18-04": "urn,Canonical:UbuntuServer:18.04-LTS:18.04.201906040",
                "ubuntu-18-04-3": "urn,Canonical:UbuntuServer:18.04-LTS:18.04.201912180",
                "ubuntu-20-04": "urn,Canonical:0001-com-ubuntu-server-focal:20_04-lts:20.04.202004230",
                "ubuntu-20-04-2": "urn,Canonical:0001-com-ubuntu-server-focal:20_04-lts:20.04.202107200",
                "ubuntu-21-10": "urn,Canonical:0001-com-ubuntu-server-impish-daily:21_10-daily:21.10.202202040"
            }
        },
        "ec2": {
            "arm64": {
                "ubuntu-18-04": "ami-02ed82f3a38303e6f",
                "ubuntu-20-04": "ami-0b75998a97c952252",
                "ubuntu-20-04-2": "ami-0a82127206c2824a1",
                "ubuntu-21-04": "ami-044f0ceee8e885e87",
                "ubuntu-21-10": "ami-0419d418f41aa4a0f"
            }
        },
        "vagrant": {
            "x86_64": {
                "ubuntu-16-04": "bento/ubuntu-16.04"
            },
            "arm64": {
                "ubuntu-20-04": "bytesguy/ubuntu-server-20.04-arm64"
            }
        }
    },
    "oracle": {
        "azure": {
            "x86_64": {
                "oracle-7-9": "urn,Oracle:Oracle-Linux:ol79:7.9.6"
            }
        }
    },
    "amazonlinux": {
        "ec2": {
            "x86_64": {
                "amazonlinux2-4-14": "ami-038b3df3312ddf25d",
                "amazonlinux2-5-10": "ami-033b95fb8079dc481"
            }
        }
    },
    "windows": {
        "azure": {
            "x86_64": {
                "win2008r2": "id,/subscriptions/8c56d827-5f07-45ce-8f2b-6c5001db5c6f/resourceGroups/kitchen-test-images/providers/Microsoft.Compute/galleries/kitchenimages/images/Windows2008-R2-SP1/versions/1.0.0",
                "win2012": "urn,MicrosoftWindowsServer:WindowsServer:2012-Datacenter:3.127.20190410",
                "win2012r2": "urn,MicrosoftWindowsServer:WindowsServer:2012-R2-Datacenter:4.127.20190416",
                "win2016": "urn,MicrosoftWindowsServer:WindowsServer:2016-Datacenter-Server-Core:2016.127.20190416",
                "win2019": "urn,MicrosoftWindowsServer:WindowsServer:2019-Datacenter-Core:2019.0.20190410",
                "win2019cn": "urn,MicrosoftWindowsServer:WindowsServer:2019-Datacenter-zhcn:17763.2114.2108051826",
                "win1903": "urn,MicrosoftWindowsServer:WindowsServer:Datacenter-Core-1903-with-Containers-smalldisk:18362.1256.2012032308",
                "win1909": "urn,MicrosoftWindowsServer:WindowsServer:datacenter-core-1909-with-containers-smalldisk:18363.1316.2101130054",
                "win2004": "urn,MicrosoftWindowsServer:WindowsServer:datacenter-core-2004-with-containers-smalldisk:19041.746.2101092327",
                "win20h2": "urn,MicrosoftWindowsServer:WindowsServer:datacenter-core-20h2-with-containers-smalldisk:19042.746.2101092352",
                "win2022": "urn,MicrosoftWindowsServer:WindowsServer:2022-datacenter-core:20348.169.2108120020"
            }
        },
        "ec2": {
            "x86_64": {
                "win2012r2": "ami-0f2688fe4ee9b2443",
                "comment-win2012r2": "EC2LaunchV2_Preview-Windows_Server-2012_R2_RTM-English-Core-Base-2021.02.10",
                "win2016": "ami-0e3ee9d1a707d7f8c",
                "comment-win2016": "# Windows_Server-2016-English-Core-Containers-2021.02.10",
                "win2019": "ami-0f45398f32b5f1258",
                "comment-win2019": "Windows_Server-2019-English-Core-ContainersLatest-2021.02.10",
                "win1903": "ami-08ff2690dd0f54a52",
                "comment-win1903": "Windows_Server-1903-English-Core-Base-2021.02.10",
                "win1909": "ami-077b088208b7b1541",
                "comment-win1909": "Windows_Server-1909-English-Core-Base-2021.02.10",
                "win2004": "ami-001b0b8376afad6d4",
                "comment-win2004": "# Windows_Server-2004-English-Core-Base-2021.02.10",
                "win20H2": "ami-03661d5caaa2f79c1",
                "comment-win20h2": "Windows_Server-20H2-English-Core-Base-2021.02.10"
            }
        }
    }
}<|MERGE_RESOLUTION|>--- conflicted
+++ resolved
@@ -29,11 +29,7 @@
                 "debian-8": "urn,credativ:Debian:8:8.0.201901221",
                 "debian-9": "urn,credativ:Debian:9:9.20200722.0",
                 "debian-10": "urn,Debian:debian-10:10:0.20211011.792",
-<<<<<<< HEAD
-                "debian-11": "urn,Debian:debian-11:11:0.20220328.962"
-=======
                 "debian-11": "urn,Debian:debian-11:11:0.20210814.734"
->>>>>>> 664e66ef
             }
         },
         "ec2": {
@@ -47,11 +43,7 @@
             "x86_64": {
                 "sles-12": "urn,SUSE:sles-12-sp5-byos:gen1:2022.03.08",
                 "sles-15": "urn,SUSE:sles-15-sp2-byos:gen1:2022.03.09",
-<<<<<<< HEAD
-                "opensuse-15-3": "urn,SUSE:opensuse-leap-15-3:gen1:2022.01.28"
-=======
                 "opensuse-15-3": "urn,SUSE:opensuse-leap-15-3:gen1:2021.10.12"
->>>>>>> 664e66ef
             }
         },
         "ec2": {
