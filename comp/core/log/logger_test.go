// Unless explicitly stated otherwise all files in this repository are licensed
// under the Apache License Version 2.0.
// This product includes software developed at Datadog (https://www.datadoghq.com/).
// Copyright 2016-present Datadog, Inc.

package log

import (
	"testing"

	"go.uber.org/fx"

	"github.com/DataDog/datadog-agent/comp/core/config"
	"github.com/DataDog/datadog-agent/pkg/util/fxutil"
)

func TestLogging(t *testing.T) {
<<<<<<< HEAD
	deps := fxutil.Test[testDeps](t, fx.Options(
=======
	log := fxutil.Test[Component](t, fx.Options(
>>>>>>> 13de30d5
		fx.Supply(LogForOneShot("TEST", "debug", false)),
		fx.Supply(config.Params{}),
		config.MockModule,
		Module,
	))
<<<<<<< HEAD
	deps.Log.Debugf("hello, world. %s", "hi")
=======
	log.Debugf("hello, world. %s", "hi")
>>>>>>> 13de30d5
}<|MERGE_RESOLUTION|>--- conflicted
+++ resolved
@@ -15,19 +15,11 @@
 )
 
 func TestLogging(t *testing.T) {
-<<<<<<< HEAD
-	deps := fxutil.Test[testDeps](t, fx.Options(
-=======
 	log := fxutil.Test[Component](t, fx.Options(
->>>>>>> 13de30d5
 		fx.Supply(LogForOneShot("TEST", "debug", false)),
 		fx.Supply(config.Params{}),
 		config.MockModule,
 		Module,
 	))
-<<<<<<< HEAD
-	deps.Log.Debugf("hello, world. %s", "hi")
-=======
 	log.Debugf("hello, world. %s", "hi")
->>>>>>> 13de30d5
 }