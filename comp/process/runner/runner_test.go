// Unless explicitly stated otherwise all files in this repository are licensed
// under the Apache License Version 2.0.
// This product includes software developed at Datadog (https://www.datadoghq.com/).
// Copyright 2016-present Datadog, Inc.

package runner

import (
	"testing"
	"time"

	"github.com/stretchr/testify/assert"
	"go.uber.org/fx"

	sysconfig "github.com/DataDog/datadog-agent/cmd/system-probe/config"
	"github.com/DataDog/datadog-agent/comp/core"
	"github.com/DataDog/datadog-agent/comp/process/containercheck"
	"github.com/DataDog/datadog-agent/comp/process/hostinfo"
	"github.com/DataDog/datadog-agent/comp/process/processcheck"
	"github.com/DataDog/datadog-agent/comp/process/submitter"
	"github.com/DataDog/datadog-agent/comp/process/types"
	"github.com/DataDog/datadog-agent/comp/process/utils"
	"github.com/DataDog/datadog-agent/pkg/config"
	"github.com/DataDog/datadog-agent/pkg/process/checks"
	"github.com/DataDog/datadog-agent/pkg/util/fxutil"
)

type testDeps struct {
	fx.In
	Runner Component
}

func TestRunnerLifecycle(t *testing.T) {
<<<<<<< HEAD
	_ = fxutil.Test[testDeps](t, fx.Options(
		fx.Supply(
			&checks.HostInfo{},
			&sysconfig.Config{},
		),
=======
	fxutil.Test(t, fx.Options(
		utils.DisableContainerFeatures,

		fx.Supply(core.BundleParams{}),
>>>>>>> ef16bbd8

		Module,
		submitter.MockModule,
		processcheck.Module,
<<<<<<< HEAD
	))
=======
		hostinfo.MockModule,
		core.MockBundle,
	), func(runner Component) {
		// Start and stop the component
	})
>>>>>>> ef16bbd8
}

func TestRunnerRealtime(t *testing.T) {
	t.Run("rt allowed", func(t *testing.T) {
		rtChan := make(chan types.RTResponse)

		mockConfig := config.Mock(t)
		mockConfig.Set("process_config.disable_realtime_checks", false)

<<<<<<< HEAD
		deps := fxutil.Test[testDeps](t, fx.Options(
			fx.Supply(
				&checks.HostInfo{},
				&sysconfig.Config{},
			),

=======
		fxutil.Test(t, fx.Options(
>>>>>>> ef16bbd8
			fx.Provide(
				// Cast `chan types.RTResponse` to `<-chan types.RTResponse`.
				// We can't use `fx.As` because `<-chan types.RTResponse` is not an interface.
				func() <-chan types.RTResponse { return rtChan },
			),

			utils.DisableContainerFeatures,

			fx.Supply(core.BundleParams{}),

			Module,
			submitter.MockModule,
			processcheck.Module,
<<<<<<< HEAD
		))
		rtChan <- types.RTResponse{
			{
				ActiveClients: 1,
				Interval:      10,
			},
		}
		assert.Eventually(t, func() bool {
			return deps.Runner.(*runner).IsRealtimeEnabled()
		}, 1*time.Second, 10*time.Millisecond)
=======
			hostinfo.MockModule,
			core.MockBundle,
		), func(r Component) {
			rtChan <- types.RTResponse{
				{
					ActiveClients: 1,
					Interval:      10,
				},
			}
			assert.Eventually(t, func() bool {
				return r.(*runner).IsRealtimeEnabled()
			}, 1*time.Second, 10*time.Millisecond)
		})
>>>>>>> ef16bbd8
	})

	t.Run("rt disallowed", func(t *testing.T) {
		// Buffer the channel because the runner will never consume from it, otherwise we will deadlock
		rtChan := make(chan types.RTResponse, 1)

		mockConfig := config.Mock(t)
		mockConfig.Set("process_config.disable_realtime_checks", true)

		deps := fxutil.Test[testDeps](t, fx.Options(
			fx.Supply(
				&checks.HostInfo{},
				&sysconfig.Config{},
			),

			fx.Provide(
				// Cast `chan types.RTResponse` to `<-chan types.RTResponse`.
				// We can't use `fx.As` because `<-chan types.RTResponse` is not an interface.
				func() <-chan types.RTResponse { return rtChan },
			),

			utils.DisableContainerFeatures,

			fx.Supply(core.BundleParams{}),

			Module,
			submitter.MockModule,
			processcheck.Module,
<<<<<<< HEAD
		))
		rtChan <- types.RTResponse{
			{
				ActiveClients: 1,
				Interval:      10,
			},
		}
		assert.Never(t, func() bool {
			return deps.Runner.(*runner).IsRealtimeEnabled()
		}, 1*time.Second, 10*time.Millisecond)
=======
			hostinfo.MockModule,
			core.MockBundle,
		), func(r Component) {
			rtChan <- types.RTResponse{
				{
					ActiveClients: 1,
					Interval:      10,
				},
			}
			assert.Never(t, func() bool {
				return r.(*runner).IsRealtimeEnabled()
			}, 1*time.Second, 10*time.Millisecond)
		})
>>>>>>> ef16bbd8
	})
}

func TestProvidedChecks(t *testing.T) {
	config.SetDetectedFeatures(config.FeatureMap{config.Docker: {}})
	t.Cleanup(func() { config.SetDetectedFeatures(nil) })

	deps := fxutil.Test[testDeps](t, fx.Options(
		fx.Supply(
			core.BundleParams{},
		),

		Module,
		submitter.MockModule,
		hostinfo.MockModule,

		// Checks
		processcheck.MockModule,
		containercheck.MockModule,
<<<<<<< HEAD
	))
	providedChecks := deps.Runner.GetProvidedChecks()
=======

		core.MockBundle,
	), func(r Component) {
		providedChecks := r.GetProvidedChecks()
>>>>>>> ef16bbd8

	var checkNames []string
	for _, check := range providedChecks {
		checkNames = append(checkNames, check.Object().Name())
	}
	t.Log("Provided Checks:", checkNames)

	assert.Len(t, providedChecks, 2)
}<|MERGE_RESOLUTION|>--- conflicted
+++ resolved
@@ -31,31 +31,17 @@
 }
 
 func TestRunnerLifecycle(t *testing.T) {
-<<<<<<< HEAD
 	_ = fxutil.Test[testDeps](t, fx.Options(
-		fx.Supply(
-			&checks.HostInfo{},
-			&sysconfig.Config{},
-		),
-=======
-	fxutil.Test(t, fx.Options(
 		utils.DisableContainerFeatures,
 
 		fx.Supply(core.BundleParams{}),
->>>>>>> ef16bbd8
 
 		Module,
 		submitter.MockModule,
 		processcheck.Module,
-<<<<<<< HEAD
-	))
-=======
 		hostinfo.MockModule,
 		core.MockBundle,
-	), func(runner Component) {
-		// Start and stop the component
-	})
->>>>>>> ef16bbd8
+	))
 }
 
 func TestRunnerRealtime(t *testing.T) {
@@ -65,16 +51,7 @@
 		mockConfig := config.Mock(t)
 		mockConfig.Set("process_config.disable_realtime_checks", false)
 
-<<<<<<< HEAD
 		deps := fxutil.Test[testDeps](t, fx.Options(
-			fx.Supply(
-				&checks.HostInfo{},
-				&sysconfig.Config{},
-			),
-
-=======
-		fxutil.Test(t, fx.Options(
->>>>>>> ef16bbd8
 			fx.Provide(
 				// Cast `chan types.RTResponse` to `<-chan types.RTResponse`.
 				// We can't use `fx.As` because `<-chan types.RTResponse` is not an interface.
@@ -88,7 +65,8 @@
 			Module,
 			submitter.MockModule,
 			processcheck.Module,
-<<<<<<< HEAD
+			hostinfo.MockModule,
+			core.MockBundle,
 		))
 		rtChan <- types.RTResponse{
 			{
@@ -99,21 +77,6 @@
 		assert.Eventually(t, func() bool {
 			return deps.Runner.(*runner).IsRealtimeEnabled()
 		}, 1*time.Second, 10*time.Millisecond)
-=======
-			hostinfo.MockModule,
-			core.MockBundle,
-		), func(r Component) {
-			rtChan <- types.RTResponse{
-				{
-					ActiveClients: 1,
-					Interval:      10,
-				},
-			}
-			assert.Eventually(t, func() bool {
-				return r.(*runner).IsRealtimeEnabled()
-			}, 1*time.Second, 10*time.Millisecond)
-		})
->>>>>>> ef16bbd8
 	})
 
 	t.Run("rt disallowed", func(t *testing.T) {
@@ -142,7 +105,8 @@
 			Module,
 			submitter.MockModule,
 			processcheck.Module,
-<<<<<<< HEAD
+			hostinfo.MockModule,
+			core.MockBundle,
 		))
 		rtChan <- types.RTResponse{
 			{
@@ -153,21 +117,6 @@
 		assert.Never(t, func() bool {
 			return deps.Runner.(*runner).IsRealtimeEnabled()
 		}, 1*time.Second, 10*time.Millisecond)
-=======
-			hostinfo.MockModule,
-			core.MockBundle,
-		), func(r Component) {
-			rtChan <- types.RTResponse{
-				{
-					ActiveClients: 1,
-					Interval:      10,
-				},
-			}
-			assert.Never(t, func() bool {
-				return r.(*runner).IsRealtimeEnabled()
-			}, 1*time.Second, 10*time.Millisecond)
-		})
->>>>>>> ef16bbd8
 	})
 }
 
@@ -187,15 +136,10 @@
 		// Checks
 		processcheck.MockModule,
 		containercheck.MockModule,
-<<<<<<< HEAD
+
+		core.MockBundle,
 	))
 	providedChecks := deps.Runner.GetProvidedChecks()
-=======
-
-		core.MockBundle,
-	), func(r Component) {
-		providedChecks := r.GetProvidedChecks()
->>>>>>> ef16bbd8
 
 	var checkNames []string
 	for _, check := range providedChecks {
