stages:
  - source_test
  - binary_build
  - integration_test
  - package_build
  - internal_deploy
  - check_deploy
  - testkitchen_deploy
  - testkitchen_testing
  - pkg_metrics
  - image_build
  - image_deploy
  - deploy
  - deploy_invalidate
  - e2e
  - testkitchen_cleanup

variables:
  # The SRC_PATH is in the GOPATH of the builders which
  # currently is /go
  SRC_PATH: /go/src/github.com/DataDog/datadog-agent
  # Directory in which we execute the omnibus build.
  # For an unknown reason, it does not go well with
  # a ruby dependency if we build directly into $CI_PROJECT_DIR/.omnibus
  OMNIBUS_BASE_DIR: /.omnibus
  # Directory in which we put the artifacts after the build
  # Must be in $CI_PROJECT_DIR
  OMNIBUS_PACKAGE_DIR: $CI_PROJECT_DIR/.omnibus/pkg/
  # Directory in which we execute the omnibus build for SUSE
  # as we want to separate the RPM built for this distro.
  OMNIBUS_BASE_DIR_SUSE: /.omnibus/suse
  # Directory in which we put the artifacts after the build
  # Must be in $CI_PROJECT_DIR
  OMNIBUS_PACKAGE_DIR_SUSE: $CI_PROJECT_DIR/.omnibus/suse/pkg
  OMNIBUS_BASE_DIR_WIN: c:\omni-base\$CI_RUNNER_ID
  OMNIBUS_BASE_DIR_WIN_OMNIBUS: c:/omni-base/$CI_RUNNER_ID
  DD_AGENT_TESTING_DIR: $CI_PROJECT_DIR/test/kitchen
  STATIC_BINARIES_DIR: bin/static
  DOGSTATSD_BINARIES_DIR: bin/dogstatsd
  AGENT_BINARIES_DIR: bin/agent
  CLUSTER_AGENT_BINARIES_DIR: bin/datadog-cluster-agent
  SYSTEM_PROBE_BINARIES_DIR: bin/system-probe
  DEB_S3_BUCKET: apt.datad0g.com
  RPM_S3_BUCKET: yum.datad0g.com
  WIN_S3_BUCKET: dd-agent-mstesting
  PROCESS_S3_BUCKET: datad0g-process-agent
  ANDROID_S3_BUCKET: dd-agent-androidtesting
  DEB_RPM_BUCKET_BRANCH: nightly  # branch of the DEB_S3_BUCKET and RPM_S3_BUCKET repos to release to, 'nightly' or 'beta'
  DEB_TESTING_S3_BUCKET: apttesting.datad0g.com
  RPM_TESTING_S3_BUCKET: yumtesting.datad0g.com
  WINDOWS_TESTING_S3_BUCKET_A6: $WIN_S3_BUCKET/pipelines/A6/$CI_PIPELINE_ID
  WINDOWS_TESTING_S3_BUCKET_A7: $WIN_S3_BUCKET/pipelines/A7/$CI_PIPELINE_ID
  WINDOWS_BUILDS_S3_BUCKET: $WIN_S3_BUCKET/builds
  ANDROID_BUILDS_S3_BUCKET: $ANDROID_S3_BUCKET/builds
  DEB_RPM_TESTING_BUCKET_BRANCH: testing  # branch of the DEB_TESTING_S3_BUCKET and RPM_TESTING_S3_BUCKET repos to release to, 'testing'
  DD_REPO_BRANCH_NAME: $CI_COMMIT_REF_NAME
  S3_CP_OPTIONS: --only-show-errors --region us-east-1 --sse AES256
  S3_CP_CMD: aws s3 cp $S3_CP_OPTIONS
  S3_ARTIFACTS_URI: s3://dd-ci-artefacts-build-stable/$CI_PROJECT_NAME/$CI_PIPELINE_ID
  S3_OMNIBUS_CACHE_BUCKET: dd-ci-datadog-agent-omnibus-cache-build-stable
  S3_DSD6_URI: s3://dsd6-staging/linux
  RELEASE_VERSION: nightly
  DATADOG_AGENT_BUILDIMAGES: v1709713-2adac2a
  DATADOG_AGENT_BUILDERS: v1613952-f072482


# Default before_script for all the jobs. If you create a new job and don't want this to execute
# you NEED to overwrite it.
before_script:
  - echo running default before_script
  - cd $SRC_PATH
  - pip install --upgrade --ignore-installed pip setuptools
  - pip install -r requirements.txt
  - inv -e deps --dep-vendor-only

#
# Trigger conditions
#

# run job only when triggered by an external tool (ex: Jenkins). This is used
# for jobs that run both on nightlies and tags
.run_when_triggered: &run_when_triggered
  only:
    - triggers


# anchor to trigger test kitchen setup, run, and cleanup (so all stages
# are run if one stage is run).  Triggers as defined:
# - master
# - tags (a tagged build)
# - triggers (as above, when triggered by an external tool like jenkins)
# - web (when the build is triggered by a specific build request through the
#        web interface.  This way, if a kitchen run is desired on a specific branch,
#        it can be triggered by requesting a specific build)
#
.run_when_testkitchen_triggered: &run_when_testkitchen_triggered
  only:
    - master
    - tags
    - triggers
    - web

# run job only when triggered by an external tool (ex: Jenkins) and when
# RELEASE_VERSION is NOT "nightly". In this setting we are building either a
# new tagged version of the agent (an RC for example). In both cases the
# artifacts should be uploaded to our staging repository.

.run_when_triggered_on_tag: &run_when_triggered_on_tag
  only:
    refs:
      - triggers
  except: # we have to use except since gitlab doens't handle '!=' operator
    variables:
      - $RELEASE_VERSION == "nightly"
      - $RELEASE_VERSION == "" # no  RELEASE_VERSION means a nightly build for omnibus

# run job only when triggered by an external tool (ex: Jenkins) and when
# RELEASE_VERSION is "nightly". In this setting we build from master and update
# the nightly build for windows, linux and docker.

.run_when_triggered_on_nightly: &run_when_triggered_on_nightly
  only:
    refs:
      - triggers
    variables:
      - $RELEASE_VERSION == "nightly"

#
# Job conditions
#

# run job when building Datadog Cluster Agent release tag

.run_on_cluster_agent_tag: &run_on_cluster_agent_tag
  only:
    refs:
      - tags
    variables:
      - $CI_COMMIT_TAG =~ /^dca-([\d.-]|rc)+$/

# skip job when building Datadog Cluster Agent release tag

.skip_on_cluster_agent_tag: &skip_on_cluster_agent_tag
  except:
    refs:
      - tags
    variables:
      - $CI_COMMIT_TAG =~ /^dca-([\d.-]|rc)+$/

#
# source_test
#
#

.run_tests_preparation: &run_tests_preparation
  before_script:
    - source /root/.bashrc && conda activate $CONDA_ENV
    - pip install wheel
    - pip install -r requirements.txt
    - go get gopkg.in/yaml.v2
    - go get github.com/stretchr/testify
    - inv -e rtloader.build --install-prefix=$SRC_PATH/dev
    - inv -e rtloader.install
    - inv -e rtloader.format --raise-if-changed
    - inv -e rtloader.test
    - inv deps --verbose --dep-vendor-only

# run tests for deb-x64
run_tests_deb-x64-py2:
  stage: source_test
  image: 486234852809.dkr.ecr.us-east-1.amazonaws.com/ci/datadog-agent-buildimages/deb_x64:$DATADOG_AGENT_BUILDIMAGES
  tags: [ "runner:main", "size:2xlarge" ]
  variables:
    PYTHON_RUNTIMES: '2'
    CONDA_ENV: ddpy2
  <<: *run_tests_preparation
  script:
    - inv -e test --race --profile --cpus 4

run_tests_deb-x64-py3:
  stage: source_test
  image: 486234852809.dkr.ecr.us-east-1.amazonaws.com/ci/datadog-agent-buildimages/deb_x64:$DATADOG_AGENT_BUILDIMAGES
  tags: [ "runner:main", "size:2xlarge" ]
  variables:
    PYTHON_RUNTIMES: '3'
    CONDA_ENV: ddpy3
  <<: *run_tests_preparation
  script:
    - inv -e test --race --profile --cpus 4

# run tests for rpm-x64
run_tests_rpm-x64-py2:
  stage: source_test
  image: 486234852809.dkr.ecr.us-east-1.amazonaws.com/ci/datadog-agent-buildimages/rpm_x64:$DATADOG_AGENT_BUILDIMAGES
  tags: [ "runner:main", "size:2xlarge" ]
  variables:
    PYTHON_RUNTIMES: '2'
    CONDA_ENV: ddpy2
  <<: *run_tests_preparation
  script:
    # Exclude systemd because it cannot succeed on Centos 6: the image doesn't have the shared object required by
    # https://github.com/coreos/go-systemd/blob/c8cc474ba8655dfbdb0ac7fcc09b7faf5b643caf/sdjournal/functions.go#L46
    # This is OK because the test on systemd still runs on the debian image above
    - inv -e test --race --profile --cpus 4 --build-exclude=systemd

run_tests_rpm-x64-py3:
  stage: source_test
  image: 486234852809.dkr.ecr.us-east-1.amazonaws.com/ci/datadog-agent-buildimages/rpm_x64:$DATADOG_AGENT_BUILDIMAGES
  tags: [ "runner:main", "size:2xlarge" ]
  variables:
    PYTHON_RUNTIMES: '3'
    CONDA_ENV: ddpy3
  <<: *run_tests_preparation
  script:
    # Exclude systemd because it cannot succeed on Centos 6: the image doesn't have the shared object required by
    # https://github.com/coreos/go-systemd/blob/c8cc474ba8655dfbdb0ac7fcc09b7faf5b643caf/sdjournal/functions.go#L46
    # This is OK because the test on systemd still runs on the debian image above
    - inv -e test --race --profile --cpus 4 --build-exclude=systemd

# run tests for eBPF code
run_tests_ebpf:
  stage: source_test
  # TODO(processes): change this to be ebpf:latest when we move to go1.12.x on the agent
  image: 486234852809.dkr.ecr.us-east-1.amazonaws.com/ci/datadog-agent-builders/ebpf:go1.10.1
  before_script:
    - cd $SRC_PATH
    - inv -e deps --verbose --dep-vendor-only
  tags: [ "runner:main", "size:large" ]
  script:
    # For now only check bpf bytes since we don't have a way to run eBPF tests without mounting a debugfs
    - inv -e system-probe.test --only-check-bpf-bytes

# scan the dependencies for security vulnerabilities with snyk
run_security_scan_test:
  stage: source_test
  image: 486234852809.dkr.ecr.us-east-1.amazonaws.com/snyk:latest
  tags: ["runner:main", "size:large"]
  only:
    - master
  before_script:
    # this image isn't built in the datadog-agent-builders repo
    # it doesn't have invoke so we install the dependencies without invoke
    - mkdir -p $GOPATH/src/github.com/DataDog/datadog-agent
    - rsync -azr --delete ./ $GOPATH/src/github.com/DataDog/datadog-agent
    - cd $GOPATH/src/github.com/DataDog/datadog-agent
    - pip install -r requirements.txt
    - inv deps --dep-vendor-only
  script:
    - set +x     # don't print the api key to the logs
    # send the list of the dependencies to snyk
    - SNYK_TOKEN=$(aws ssm get-parameter --region us-east-1 --name ci.datadog-agent.snyk_token --with-decryption --query "Parameter.Value" --out text)
      snyk monitor --project-name=datadog-agent-requirements.txt --file=requirements.txt --package-manager=pip
    - SNYK_TOKEN=$(aws ssm get-parameter --region us-east-1 --name ci.datadog-agent.snyk_token --with-decryption --query "Parameter.Value" --out text)
      snyk monitor --project-name=datadog-agent-gopkg.lock --file=Gopkg.lock

# check consistency of Gopkg.lock
run_dep_check_lock:
  stage: source_test
  image: 486234852809.dkr.ecr.us-east-1.amazonaws.com/ci/datadog-agent-buildimages/deb_x64:$DATADOG_AGENT_BUILDIMAGES
  tags: [ "runner:main", "size:large" ]
  before_script:
    - cd $SRC_PATH
    - pip install --upgrade --ignore-installed pip setuptools
    - pip install -r requirements.txt
    - inv -e deps --no-dep-ensure --no-checks
  script:
    # Print a message and fail if dep check fails
    - dep check --skip-vendor || (echo "Gopkg.lock is out of sync with Gopkg.toml and project imports. Please run 'inv deps' and commit the change on Gopkg.lock." && false)

#
# binary_build
#

# build dogstatsd static for deb-x64
build_dogstatsd_static-deb_x64:
  stage: binary_build
  image: 486234852809.dkr.ecr.us-east-1.amazonaws.com/ci/datadog-agent-buildimages/deb_x64:$DATADOG_AGENT_BUILDIMAGES
  tags: [ "runner:main", "size:large" ]
  before_script:
    - source /root/.bashrc && conda activate ddpy3
    - inv deps --verbose --dep-vendor-only
  script:
    - inv -e dogstatsd.build --static
    - $S3_CP_CMD $SRC_PATH/$STATIC_BINARIES_DIR/dogstatsd $S3_ARTIFACTS_URI/static/dogstatsd

# build puppy agent for deb-x64, to make sure the build is not broken because of build flags
build_puppy_agent-deb_x64:
  stage: binary_build
  image: 486234852809.dkr.ecr.us-east-1.amazonaws.com/ci/datadog-agent-buildimages/deb_x64:$DATADOG_AGENT_BUILDIMAGES
  tags: [ "runner:main", "size:large" ]
  before_script:
    - source /root/.bashrc && conda activate ddpy3
    - inv deps --verbose --dep-vendor-only
  script:
    - inv -e agent.build --puppy
    - $S3_CP_CMD $SRC_PATH/$AGENT_BINARIES_DIR/agent $S3_ARTIFACTS_URI/puppy/agent

# build puppy agent for ARM, to make sure the build is not broken because of build targets
build_puppy_agent-deb_x64_arm:
  stage: binary_build
  image: 486234852809.dkr.ecr.us-east-1.amazonaws.com/ci/datadog-agent-buildimages/deb_x64:$DATADOG_AGENT_BUILDIMAGES
  tags: [ "runner:main", "size:large" ]
  before_script:
    - source /root/.bashrc && conda activate ddpy3
    - inv deps --verbose --dep-vendor-only
  script:
    - GOOS=linux GOARCH=arm inv -e agent.build --puppy

# build dogstatsd for deb-x64
build_dogstatsd-deb_x64:
  stage: binary_build
  image: 486234852809.dkr.ecr.us-east-1.amazonaws.com/ci/datadog-agent-buildimages/deb_x64:$DATADOG_AGENT_BUILDIMAGES
  tags: [ "runner:main", "size:large" ]
  before_script:
    - source /root/.bashrc && conda activate ddpy3
    - inv deps --verbose --dep-vendor-only
  script:
    - inv -e dogstatsd.build
    - $S3_CP_CMD $SRC_PATH/$DOGSTATSD_BINARIES_DIR/dogstatsd $S3_ARTIFACTS_URI/dogstatsd/dogstatsd

# build cluster-agent bin
cluster_agent-build:
  stage: binary_build
  image: 486234852809.dkr.ecr.us-east-1.amazonaws.com/ci/datadog-agent-buildimages/deb_x64:$DATADOG_AGENT_BUILDIMAGES
  tags: [ "runner:main", "size:large" ]
  before_script:
    - source /root/.bashrc && conda activate ddpy3
    - inv deps --verbose --dep-vendor-only
  script:
    - inv -e cluster-agent.build
    - $S3_CP_CMD $SRC_PATH/$CLUSTER_AGENT_BINARIES_DIR/datadog-cluster-agent $S3_ARTIFACTS_URI/datadog-cluster-agent
    - $S3_CP_CMD $SRC_PATH/Dockerfiles/cluster-agent/datadog-cluster.yaml $S3_ARTIFACTS_URI/datadog-cluster.yaml
    - $S3_CP_CMD --recursive $SRC_PATH/$CLUSTER_AGENT_BINARIES_DIR/dist/templates $S3_ARTIFACTS_URI/dist/templates

# build system-probe bin
system_probe-build:
  stage: binary_build
  # TODO(processes): change this to be ebpf:latest when we move to go1.12.x on the agent
  image: 486234852809.dkr.ecr.us-east-1.amazonaws.com/ci/datadog-agent-builders/ebpf:go1.10.1
  before_script:
    - cd $SRC_PATH
    - inv -e deps --verbose --dep-vendor-only
  tags: [ "runner:main", "size:large" ]
  script:
    - inv -e system-probe.build
    - $S3_CP_CMD $SRC_PATH/$SYSTEM_PROBE_BINARIES_DIR/system-probe $S3_ARTIFACTS_URI/system-probe

#
# integration_test
#

# run benchmarks on deb
# run_benchmarks-deb_x64:
#   stage: integration_test
#   image: 486234852809.dkr.ecr.us-east-1.amazonaws.com/ci/datadog-agent-buildimages/deb_x64:$DATADOG_AGENT_BUILDIMAGES
#   allow_failure: true  # FIXME: this was set to true to temporarily unblock the pipeline
#   tags: [ "runner:main", "size:large" ]
#   script:
#     - inv -e bench.aggregator
#     # FIXME: in our docker image, non ascii characters printed by the benchmark
#     # make invoke traceback. For now, the workaround is to call the benchmarks
#     # manually
#     - inv -e bench.build-dogstatsd

#     - set +x # make sure we don't output the creds to the build log
#     - DD_AGENT_API_KEY=$(aws ssm get-parameter --region us-east-1 --name ci.datadog-agent.dd_agent_api_key --with-decryption --query "Parameter.Value" --out text)

#     # dogstatsd validation - not really benchmarking: gitlab isn't the right place to do this.
#     - ./bin/benchmarks/dogstatsd -pps=20000 -dur 30 -ser 5 -branch $DD_REPO_BRANCH_NAME -api-key $DD_AGENT_API_KEY
#   artifacts:
#     expire_in: 2 weeks
#     paths:
#       - benchmarks

# check the size of the static dogstatsd binary
run_dogstatsd_size_test:
  stage: integration_test
  image: 486234852809.dkr.ecr.us-east-1.amazonaws.com/ci/datadog-agent-buildimages/deb_x64:$DATADOG_AGENT_BUILDIMAGES
  tags: [ "runner:main", "size:large" ]
  before_script:
    - source /root/.bashrc && conda activate ddpy3
    # Disable global before_script
    - mkdir -p $STATIC_BINARIES_DIR
    - $S3_CP_CMD $S3_ARTIFACTS_URI/static/dogstatsd $STATIC_BINARIES_DIR/dogstatsd
  script:
    - inv -e dogstatsd.size-test --skip-build

#
# package_build
#
#
.agent_build_common_deb: &agent_build_common_deb
  before_script:
    - source /root/.bashrc && conda activate $CONDA_ENV
    - inv -e deps --verbose --dep-vendor-only
  script:
    # remove artifacts from previous pipelines that may come from the cache
    - rm -rf $OMNIBUS_PACKAGE_DIR/*
    # Retrieve the system-probe from S3
    - $S3_CP_CMD $S3_ARTIFACTS_URI/system-probe $SRC_PATH/$SYSTEM_PROBE_BINARIES_DIR/system-probe
    # Artifacts and cache must live within project directory but we run omnibus in a neutral directory.
    # Thus, we move the artifacts at the end in a gitlab-friendly dir.
    # Use --skip-deps since the deps are installed by `before_script`.
    - inv -e agent.omnibus-build --release-version "$RELEASE_VERSION" --base-dir $OMNIBUS_BASE_DIR --omnibus-s3-cache --skip-deps
    - find $OMNIBUS_BASE_DIR/pkg -name "datadog-agent*_amd64.deb" -exec dpkg -c {} \;
    - $S3_CP_CMD $OMNIBUS_BASE_DIR/pkg/datadog-agent_*_amd64.deb $S3_ARTIFACTS_URI/$DESTINATION_DEB
    - $S3_CP_CMD $OMNIBUS_BASE_DIR/pkg/datadog-agent-dbg_*_amd64.deb $S3_ARTIFACTS_URI/$DESTINATION_DBG_DEB
    - mkdir -p $OMNIBUS_PACKAGE_DIR && cp $OMNIBUS_BASE_DIR/pkg/datadog-agent*_amd64.deb{,.metadata.json} $OMNIBUS_PACKAGE_DIR
  # TODO: enabling the cache cause builds to be slower and slower on `master`. Re-enable once this is investigated/fixed
  # cache:
  #   # cache per branch
  #   key: $CI_COMMIT_REF_NAME
  #   paths:
  #     - $OMNIBUS_BASE_DIR
  artifacts:
    expire_in: 2 weeks
    paths:
      - $OMNIBUS_PACKAGE_DIR

# build Agent package for deb-x64
agent_deb-x64-a6:
  stage: package_build
  image: 486234852809.dkr.ecr.us-east-1.amazonaws.com/ci/datadog-agent-buildimages/deb_x64:$DATADOG_AGENT_BUILDIMAGES
  tags: [ "runner:main", "size:2xlarge" ]
  variables:
    AWS_CONTAINER_CREDENTIALS_RELATIVE_URI: /credentials
    CONDA_ENV: ddpy3
    PYTHON_RUNTIMES: '2,3'
    DESTINATION_DEB: 'datadog-agent_6_amd64.deb'
    DESTINATION_DBG_DEB: 'datadog-agent-dbg_6_amd64.deb'
  <<: *agent_build_common_deb

agent_deb-x64-a7:
  stage: package_build
  image: 486234852809.dkr.ecr.us-east-1.amazonaws.com/ci/datadog-agent-buildimages/deb_x64:$DATADOG_AGENT_BUILDIMAGES
  tags: [ "runner:main", "size:2xlarge" ]
  variables:
    AWS_CONTAINER_CREDENTIALS_RELATIVE_URI: /credentials
    CONDA_ENV: ddpy3
    PYTHON_RUNTIMES: '3'
    DESTINATION_DEB: 'datadog-agent_7_amd64.deb'
    DESTINATION_DBG_DEB: 'datadog-agent-dbg_7_amd64.deb'
  before_script:
    - source /root/.bashrc && conda activate ddpy3
    - inv -e deps --verbose --dep-vendor-only
  <<: *agent_build_common_deb

# build Agent package for deb-x64
puppy_deb-x64:
  stage: package_build
  image: 486234852809.dkr.ecr.us-east-1.amazonaws.com/ci/datadog-agent-buildimages/deb_x64:$DATADOG_AGENT_BUILDIMAGES
  tags: [ "runner:main", "size:2xlarge" ]
  variables:
    AWS_CONTAINER_CREDENTIALS_RELATIVE_URI: /credentials
  before_script:
    - source /root/.bashrc && conda activate ddpy3
    - inv -e deps --verbose --dep-vendor-only
  script:
    # remove artifacts from previous pipelines that may come from the cache
    - rm -rf $OMNIBUS_PACKAGE_DIR/*
    # Artifacts and cache must live within project directory but we run omnibus in a neutral directory.
    # Thus, we move the artifacts at the end in a gitlab-friendly dir.
    # Use --skip-deps since the deps are installed by `before_script`.
    - inv -e agent.omnibus-build --puppy --log-level debug --release-version "$RELEASE_VERSION" --base-dir $OMNIBUS_BASE_DIR --skip-deps
    - find $OMNIBUS_BASE_DIR/pkg -name "datadog-puppy*_amd64.deb" -exec dpkg -c {} \;
    - $S3_CP_CMD $OMNIBUS_BASE_DIR/pkg/datadog-puppy*_amd64.deb $S3_ARTIFACTS_URI/datadog-puppy_amd64.deb
    - mkdir -p $OMNIBUS_PACKAGE_DIR && cp $OMNIBUS_BASE_DIR/pkg/datadog-puppy*_amd64.deb{,.metadata.json} $OMNIBUS_PACKAGE_DIR
  # TODO: enabling the cache cause builds to be slower and slower on `master`. Re-enable once this is investigated/fixed
  # cache:
  #   # cache per branch
  #   key: $CI_COMMIT_REF_NAME
  #   paths:
  #     - $OMNIBUS_BASE_DIR
  artifacts:
    expire_in: 2 weeks
    paths:
      - $OMNIBUS_PACKAGE_DIR

.agent_build_common_rpm: &agent_build_common_rpm
  before_script:
    - source /root/.bashrc && conda activate $CONDA_ENV
    - inv -e deps --verbose --dep-vendor-only
  script:
    # remove artifacts from previous pipelines that may come from the cache
    - rm -rf $OMNIBUS_PACKAGE_DIR/*
    # Artifacts and cache must live within project directory but we run omnibus in a neutral directory.
    # Thus, we move the artifacts at the end in a gitlab-friendly dir.
    - set +x
    - RPM_GPG_KEY=$(aws ssm get-parameter --region us-east-1 --name ci.datadog-agent.rpm_signing_private_key_e09422b3 --with-decryption --query "Parameter.Value" --out text)
    - printf -- "$RPM_GPG_KEY" | gpg --import --batch
    - export RPM_SIGNING_PASSPHRASE=$(aws ssm get-parameter --region us-east-1 --name ci.datadog-agent.rpm_signing_key_passphrase_e09422b3 --with-decryption --query "Parameter.Value" --out text)
    - set -x
    # Retrieve the system-probe from S3
    - $S3_CP_CMD $S3_ARTIFACTS_URI/system-probe $SRC_PATH/$SYSTEM_PROBE_BINARIES_DIR/system-probe
    # use --skip-deps since the deps are installed by `before_script`
    - inv -e agent.omnibus-build --release-version "$RELEASE_VERSION" --base-dir $OMNIBUS_BASE_DIR --omnibus-s3-cache --skip-deps
    - find $OMNIBUS_BASE_DIR/pkg -type f -name '*.rpm' ! -name '*dbg*.rpm' -print0 | xargs -0 -I '{}' rpm -i '{}'
    - find $OMNIBUS_BASE_DIR/pkg -type f -name '*dbg*.rpm' -print0 | xargs -0 -I '{}' rpm -i '{}'
    - mkdir -p $OMNIBUS_PACKAGE_DIR && cp $OMNIBUS_BASE_DIR/pkg/*.{rpm,metadata.json} $OMNIBUS_PACKAGE_DIR
  # TODO: enabling the cache cause builds to be slower and slower on `master`. Re-enable once this is investigated/fixed
  # cache:
  #   # cache per branch
  #   key: $CI_COMMIT_REF_NAME
  #   paths:
  #     - $OMNIBUS_BASE_DIR
  artifacts:
    expire_in: 2 weeks
    paths:
      - $OMNIBUS_PACKAGE_DIR

# build Agent package for rpm-x64
agent_rpm-x64-a6:
  stage: package_build
  image: 486234852809.dkr.ecr.us-east-1.amazonaws.com/ci/datadog-agent-buildimages/rpm_x64:$DATADOG_AGENT_BUILDIMAGES
  tags: [ "runner:main", "size:2xlarge" ]
  variables:
    AWS_CONTAINER_CREDENTIALS_RELATIVE_URI: /credentials
    PYTHON_RUNTIMES: '2,3'
    CONDA_ENV: ddpy3
  <<: *agent_build_common_rpm

# build Agent package for rpm-x64
agent_rpm-x64-a7:
  stage: package_build
  image: 486234852809.dkr.ecr.us-east-1.amazonaws.com/ci/datadog-agent-buildimages/rpm_x64:$DATADOG_AGENT_BUILDIMAGES
  tags: [ "runner:main", "size:2xlarge" ]
  variables:
    AWS_CONTAINER_CREDENTIALS_RELATIVE_URI: /credentials
    PYTHON_RUNTIMES: '3'
    CONDA_ENV: ddpy3
  <<: *agent_build_common_rpm

.agent_build_common_suse_rpm: &agent_build_common_suse_rpm
  script:
    # remove artifacts from previous pipelines that may come from the cache
    - rm -rf $OMNIBUS_PACKAGE_DIR_SUSE/*
    # Artifacts and cache must live within project directory but we run omnibus in a neutral directory.
    # Thus, we move the artifacts at the end in a gitlab-friendly dir.
    - set +x
    - RPM_GPG_KEY=$(aws ssm get-parameter --region us-east-1 --name ci.datadog-agent.rpm_signing_private_key_e09422b3 --with-decryption --query "Parameter.Value" --out text)
    - printf -- "$RPM_GPG_KEY" | gpg --import --batch
    - export RPM_SIGNING_PASSPHRASE=$(aws ssm get-parameter --region us-east-1 --name ci.datadog-agent.rpm_signing_key_passphrase_e09422b3 --with-decryption --query "Parameter.Value" --out text)
    - set -x
    # Retrieve the system-probe from S3
    - $S3_CP_CMD $S3_ARTIFACTS_URI/system-probe $SRC_PATH/$SYSTEM_PROBE_BINARIES_DIR/system-probe
    # use --skip-deps since the deps are installed by `before_script`
    - inv -e agent.omnibus-build --release-version "$RELEASE_VERSION" --base-dir $OMNIBUS_BASE_DIR_SUSE --omnibus-s3-cache --skip-deps
    - find $OMNIBUS_BASE_DIR_SUSE/pkg -type f -name '*.rpm' ! -name '*dbg*.rpm' -print0 | xargs -0 -I '{}' zypper in '{}'
    - find $OMNIBUS_BASE_DIR_SUSE/pkg -type f -name '*dbg*.rpm' -print0 | xargs -0 -I '{}' zypper in '{}'
    - mkdir -p $OMNIBUS_PACKAGE_DIR_SUSE && cp $OMNIBUS_BASE_DIR_SUSE/pkg/*.{rpm,metadata.json} $OMNIBUS_PACKAGE_DIR_SUSE
    # FIXME: skip the installation step until we fix the preinst/postinst scripts in the rpm package
    # to also work with SUSE11
    # - rpm -i $OMNIBUS_PACKAGE_DIR_SUSE/*.rpm
  # TODO: enabling the cache cause builds to be slower and slower on `master`. Re-enable once this is investigated/fixed
  # cache:
  #   # cache per branch
  #   key: $CI_COMMIT_REF_NAME
  #   paths:
  #     - $OMNIBUS_BASE_DIR_SUSE
  artifacts:
    expire_in: 2 weeks
    paths:
      - $OMNIBUS_PACKAGE_DIR_SUSE

# build Agent package for suse-x64
agent_suse-x64-a6:
  stage: package_build
  image: 486234852809.dkr.ecr.us-east-1.amazonaws.com/ci/datadog-agent-builders/suse_x64:$DATADOG_AGENT_BUILDERS
  tags: [ "runner:main", "size:2xlarge" ]
  variables:
    AWS_CONTAINER_CREDENTIALS_RELATIVE_URI: /credentials
    PYTHON_RUNTIMES: '2,3'
  <<: *agent_build_common_suse_rpm

# build Agent package for suse-x64
agent_suse-x64-a7:
  stage: package_build
  image: 486234852809.dkr.ecr.us-east-1.amazonaws.com/ci/datadog-agent-builders/suse_x64:$DATADOG_AGENT_BUILDERS
  tags: [ "runner:main", "size:2xlarge" ]
  variables:
    AWS_CONTAINER_CREDENTIALS_RELATIVE_URI: /credentials
    PYTHON_RUNTIMES: '3'
  <<: *agent_build_common_suse_rpm


.agent_build_common_windows: &agent_build_common_windows
  stage: package_build
  tags: ["runner:windows-agent6"]
  ## this is a weird workaround. Can't use the built-in CI_PROJECT_DIR because the path separators
  ## are wrong.  Record the PROJECT dir with the correct path separators to be used later
  before_script:
    - set WIN_CI_PROJECT_DIR=%CD%
    - if exist .omnibus rd /s/q .omnibus
    - mkdir .omnibus\pkg
    - if exist \omnibus-ruby rd /s/q \omnibus-ruby
    - if exist %OMNIBUS_BASE_DIR_WIN% rd /s/q %OMNIBUS_BASE_DIR_WIN%
    - if exist \opt\datadog-agent rd /s/q \opt\datadog-agent
    - if exist %GOPATH%\src rd /s/q %GOPATH%\src
    - mkdir %GOPATH%\src\github.com\DataDog\datadog-agent
    - xcopy /q/h/e/s * %GOPATH%\src\github.com\DataDog\datadog-agent
    - cd %GOPATH%\src\github.com\DataDog\datadog-agent
    - inv -e deps --verbose --dep-vendor-only --no-checks
  script:
    # remove artifacts from previous pipelines that may come from the cache
    - cd %GOPATH%\src\github.com\DataDog\datadog-agent
    # use --skip-deps since the deps are installed by `before_script`
    - inv agent.omnibus-build --release-version %RELEASE_VERSION% --omnibus-s3-cache --base-dir %OMNIBUS_BASE_DIR_WIN_OMNIBUS% --skip-deps
    # copy the results from the build dir to here, because artifacts must be relative to the project directory
    - copy %OMNIBUS_BASE_DIR_WIN%\pkg\* %WIN_CI_PROJECT_DIR%\.omnibus\pkg
  artifacts:
    expire_in: 2 weeks
    paths:
      - .omnibus/pkg

# build Agent package for Windows
build_windows_msi_x64-a6:
  variables:
    WINDOWS_BUILDER: 'true'
    CREDENTIALS_FILE_PATH: 'c:\users\gitlab\.aws\config'
    PYTHON_RUNTIMES: '2,3'
  <<: *agent_build_common_windows

build_windows_msi_x64-a7:
  variables:
    WINDOWS_BUILDER: 'true'
    CREDENTIALS_FILE_PATH: 'c:\users\gitlab\.aws\config'
    PYTHON_RUNTIMES: '3'
  <<: *agent_build_common_windows

# build Agent package for android
agent_android_apk:
  stage: package_build
  image: 486234852809.dkr.ecr.us-east-1.amazonaws.com/ci/datadog-agent-builders/android_builder:$DATADOG_AGENT_BUILDERS
  tags: [ "runner:main", "size:large" ]
  variables:
    AWS_CONTAINER_CREDENTIALS_RELATIVE_URI: /credentials
  before_script:
    - echo running android before_script
    - cd $SRC_PATH
    - pip install -U pip
    - pip install -r requirements.txt
    - inv -e deps --android --dep-vendor-only --no-checks
    # Some Android license has changed, we have to accept the new version.
    # But on top of that, there is a bug in sdkmanager not updating correctly
    # the existing license, so, we have to manually accept the new license.
    # https://issuetracker.google.com/issues/123054726
    # The real fix will be to change the builders
    - echo "24333f8a63b6825ea9c5514f83c2829b004d1fee" > "$ANDROID_HOME/licenses/android-sdk-license"
  script:
    # remove artifacts from previous pipelines that may come from the cache
    - rm -rf $OMNIBUS_PACKAGE_DIR/*
    # for now do the steps manually.  Should eventually move this to an invoke
    # task
    - inv -e android.build
    - mkdir -p $OMNIBUS_PACKAGE_DIR
    - cp ./bin/agent/ddagent-*-unsigned.apk $OMNIBUS_PACKAGE_DIR
  artifacts:
    expire_in: 2 weeks
    paths:
      - $OMNIBUS_PACKAGE_DIR

# build Dogstastd package for deb-x64
dogstatsd_deb-x64:
  stage: package_build
  image: 486234852809.dkr.ecr.us-east-1.amazonaws.com/ci/datadog-agent-buildimages/deb_x64:$DATADOG_AGENT_BUILDIMAGES
  tags: [ "runner:main", "size:large" ]
  variables:
    AWS_CONTAINER_CREDENTIALS_RELATIVE_URI: /credentials
  before_script:
    - source /root/.bashrc && conda activate ddpy3
    - inv -e deps --verbose --dep-vendor-only
  script:
    # remove artifacts from previous pipelines that may come from the cache
    - rm -rf $OMNIBUS_PACKAGE_DIR/*
    # Artifacts and cache must live within project directory but we run omnibus in a neutral directory.
    # Thus, we move the artifacts at the end in a gitlab-friendly dir.
    # Use --skip-deps since the deps are installed by `before_script`.
    - inv -e dogstatsd.omnibus-build --release-version "$RELEASE_VERSION" --base-dir $OMNIBUS_BASE_DIR --omnibus-s3-cache --skip-deps
    - find $OMNIBUS_BASE_DIR/pkg -name "datadog-dogstatsd*_amd64.deb" -exec dpkg -c {} \;
    - $S3_CP_CMD $OMNIBUS_BASE_DIR/pkg/datadog-dogstatsd*_amd64.deb $S3_ARTIFACTS_URI/datadog-dogstatsd_amd64.deb
    - mkdir -p $OMNIBUS_PACKAGE_DIR && cp $OMNIBUS_BASE_DIR/pkg/datadog-dogstatsd*_amd64.deb{,.metadata.json} $OMNIBUS_PACKAGE_DIR
  # TODO: enabling the cache cause builds to be slower and slower on `master`. Re-enable once this is investigated/fixed
  # cache:
  #   # cache per branch
  #   key: $CI_COMMIT_REF_NAME
  #   paths:
  #     - $OMNIBUS_BASE_DIR
  artifacts:
    expire_in: 2 weeks
    paths:
      - $OMNIBUS_PACKAGE_DIR

# build Dogstastd package for rpm-x64
dogstatsd_rpm-x64:
  stage: package_build
  image: 486234852809.dkr.ecr.us-east-1.amazonaws.com/ci/datadog-agent-buildimages/rpm_x64:$DATADOG_AGENT_BUILDIMAGES
  tags: [ "runner:main", "size:large" ]
  variables:
    AWS_CONTAINER_CREDENTIALS_RELATIVE_URI: /credentials
  before_script:
    - source /root/.bashrc && conda activate ddpy3
    - inv -e deps --verbose --dep-vendor-only
  script:
    # remove artifacts from previous pipelines that may come from the cache
    - rm -rf $OMNIBUS_PACKAGE_DIR/*
    # Artifacts and cache must live within project directory but we run omnibus
    # from the GOPATH (see above). We then call `invoke` passing --base-dir,
    # pointing to a gitlab-friendly location.
    - set +x
    - RPM_GPG_KEY=$(aws ssm get-parameter --region us-east-1 --name ci.datadog-agent.rpm_signing_private_key --with-decryption --query "Parameter.Value" --out text)
    - printf -- "$RPM_GPG_KEY" | gpg --import --batch
    - export RPM_SIGNING_PASSPHRASE=$(aws ssm get-parameter --region us-east-1 --name ci.datadog-agent.rpm_signing_key_passphrase --with-decryption --query "Parameter.Value" --out text)
    - set -x
    # Use --skip-deps since the deps are installed by `before_script`.
    - inv -e dogstatsd.omnibus-build --release-version "$RELEASE_VERSION" --base-dir $OMNIBUS_BASE_DIR --omnibus-s3-cache --skip-deps
    - find $OMNIBUS_BASE_DIR/pkg -type f -name '*.rpm' -print0 | sort -z | xargs -0 -I '{}' rpm -i '{}'
    - mkdir -p $OMNIBUS_PACKAGE_DIR && cp $OMNIBUS_BASE_DIR/pkg/*.{rpm,metadata.json} $OMNIBUS_PACKAGE_DIR
  # TODO: enabling the cache cause builds to be slower and slower on `master`. Re-enable once this is investigated/fixed
  # cache:
  #   # cache per branch
  #   key: $CI_COMMIT_REF_NAME
  #   paths:
  #     - $OMNIBUS_BASE_DIR
  artifacts:
    expire_in: 2 weeks
    paths:
      - $OMNIBUS_PACKAGE_DIR


# build Dogstastd package for rpm-x64
dogstatsd_suse-x64:
  stage: package_build
  image: 486234852809.dkr.ecr.us-east-1.amazonaws.com/ci/datadog-agent-builders/suse_x64:$DATADOG_AGENT_BUILDERS
  tags: [ "runner:main", "size:large" ]
  variables:
    AWS_CONTAINER_CREDENTIALS_RELATIVE_URI: /credentials
  script:
    # remove artifacts from previous pipelines that may come from the cache
    - rm -rf $OMNIBUS_PACKAGE_DIR/*
    # Artifacts and cache must live within project directory but we run omnibus
    # from the GOPATH (see above). We then call `invoke` passing --base-dir,
    # pointing to a gitlab-friendly location.
    - set +x
    - RPM_GPG_KEY=$(aws ssm get-parameter --region us-east-1 --name ci.datadog-agent.rpm_signing_private_key --with-decryption --query "Parameter.Value" --out text)
    - printf -- "$RPM_GPG_KEY" | gpg --import --batch
    - export RPM_SIGNING_PASSPHRASE=$(aws ssm get-parameter --region us-east-1 --name ci.datadog-agent.rpm_signing_key_passphrase --with-decryption --query "Parameter.Value" --out text)
    - set -x
    # Use --skip-deps since the deps are installed by `before_script`.
    - inv -e dogstatsd.omnibus-build --release-version "$RELEASE_VERSION" --base-dir $OMNIBUS_BASE_DIR_SUSE --omnibus-s3-cache --skip-deps
    - find $OMNIBUS_BASE_DIR_SUSE/pkg -type f -name '*.rpm' -print0 | sort -z | xargs -0 -I '{}' rpm -i '{}'
    - mkdir -p $OMNIBUS_PACKAGE_DIR_SUSE && cp $OMNIBUS_BASE_DIR_SUSE/pkg/*.{rpm,metadata.json} $OMNIBUS_PACKAGE_DIR_SUSE
  # TODO: enabling the cache cause builds to be slower and slower on `master`. Re-enable once this is investigated/fixed
  # cache:
  #   # cache per branch
  #   key: $CI_COMMIT_REF_NAME
  #   paths:
  #     - $OMNIBUS_BASE_DIR_SUSE
  artifacts:
    expire_in: 2 weeks
    paths:
      - $OMNIBUS_PACKAGE_DIR_SUSE

# deploy debian packages to apt staging repo
deploy_deb_testing-a6:
  stage: testkitchen_deploy
  image: 486234852809.dkr.ecr.us-east-1.amazonaws.com/ci/datadog-agent-builders/deploy:$DATADOG_AGENT_BUILDERS
  before_script:
    - ls $OMNIBUS_PACKAGE_DIR
  <<: *run_when_testkitchen_triggered
  tags: [ "runner:main", "size:large" ]
  script:
    - source /usr/local/rvm/scripts/rvm
    - rvm use 2.4

    - set +x # make sure we don't output the creds to the build log

    - APT_SIGNING_KEY_ID=$(aws ssm get-parameter --region us-east-1 --name ci.datadog-agent.apt_signing_key_id --with-decryption --query "Parameter.Value" --out text)
    - APT_SIGNING_PRIVATE_KEY_PART1=$(aws ssm get-parameter --region us-east-1 --name ci.datadog-agent.apt_signing_private_key_part1 --with-decryption --query "Parameter.Value" --out text)
    - APT_SIGNING_PRIVATE_KEY_PART2=$(aws ssm get-parameter --region us-east-1 --name ci.datadog-agent.apt_signing_private_key_part2 --with-decryption --query "Parameter.Value" --out text)
    - APT_SIGNING_KEY_PASSPHRASE=$(aws ssm get-parameter --region us-east-1 --name ci.datadog-agent.apt_signing_key_passphrase --with-decryption --query "Parameter.Value" --out text)

    - echo "$APT_SIGNING_KEY_ID"
    - printf -- "$APT_SIGNING_PRIVATE_KEY_PART1\n$APT_SIGNING_PRIVATE_KEY_PART2\n" | gpg --import --batch

    - echo "$APT_SIGNING_KEY_PASSPHRASE" | deb-s3 upload -c "pipeline-$CI_PIPELINE_ID-a6" -b $DEB_TESTING_S3_BUCKET -a amd64 --sign=$APT_SIGNING_KEY_ID --gpg_options="--passphrase-fd 0 --pinentry-mode loopback --batch --digest-algo SHA512" --preserve_versions --visibility public $OMNIBUS_PACKAGE_DIR/datadog-*_6*amd64.deb
    - echo "$APT_SIGNING_KEY_PASSPHRASE" | deb-s3 upload -c "pipeline-$CI_PIPELINE_ID-a6" -b $DEB_TESTING_S3_BUCKET -a x86_64 --sign=$APT_SIGNING_KEY_ID --gpg_options="--passphrase-fd 0 --pinentry-mode loopback --batch --digest-algo SHA512" --preserve_versions --visibility public $OMNIBUS_PACKAGE_DIR/datadog-*_6*amd64.deb

deploy_deb_testing-a7:
  stage: testkitchen_deploy
  image: 486234852809.dkr.ecr.us-east-1.amazonaws.com/ci/datadog-agent-builders/deploy:$DATADOG_AGENT_BUILDERS
  before_script:
    - ls $OMNIBUS_PACKAGE_DIR
  <<: *run_when_testkitchen_triggered
  tags: [ "runner:main", "size:large" ]
  script:
    - source /usr/local/rvm/scripts/rvm
    - rvm use 2.4

    - set +x # make sure we don't output the creds to the build log

    - APT_SIGNING_KEY_ID=$(aws ssm get-parameter --region us-east-1 --name ci.datadog-agent.apt_signing_key_id --with-decryption --query "Parameter.Value" --out text)
    - APT_SIGNING_PRIVATE_KEY_PART1=$(aws ssm get-parameter --region us-east-1 --name ci.datadog-agent.apt_signing_private_key_part1 --with-decryption --query "Parameter.Value" --out text)
    - APT_SIGNING_PRIVATE_KEY_PART2=$(aws ssm get-parameter --region us-east-1 --name ci.datadog-agent.apt_signing_private_key_part2 --with-decryption --query "Parameter.Value" --out text)
    - APT_SIGNING_KEY_PASSPHRASE=$(aws ssm get-parameter --region us-east-1 --name ci.datadog-agent.apt_signing_key_passphrase --with-decryption --query "Parameter.Value" --out text)

    - echo "$APT_SIGNING_KEY_ID"
    - printf -- "$APT_SIGNING_PRIVATE_KEY_PART1\n$APT_SIGNING_PRIVATE_KEY_PART2\n" | gpg --import --batch

    - echo "$APT_SIGNING_KEY_PASSPHRASE" | deb-s3 upload -c "pipeline-$CI_PIPELINE_ID-a7" -b $DEB_TESTING_S3_BUCKET -a amd64 --sign=$APT_SIGNING_KEY_ID --gpg_options="--passphrase-fd 0 --pinentry-mode loopback --batch --digest-algo SHA512" --preserve_versions --visibility public $OMNIBUS_PACKAGE_DIR/datadog-*_7*amd64.deb
    - echo "$APT_SIGNING_KEY_PASSPHRASE" | deb-s3 upload -c "pipeline-$CI_PIPELINE_ID-a7" -b $DEB_TESTING_S3_BUCKET -a x86_64 --sign=$APT_SIGNING_KEY_ID --gpg_options="--passphrase-fd 0 --pinentry-mode loopback --batch --digest-algo SHA512" --preserve_versions --visibility public $OMNIBUS_PACKAGE_DIR/datadog-*_7*amd64.deb


# deploy rpm packages to yum staging repo
deploy_rpm_testing-a6:
  <<: *run_when_testkitchen_triggered
  stage: testkitchen_deploy
  image: 486234852809.dkr.ecr.us-east-1.amazonaws.com/ci/datadog-agent-builders/deploy:$DATADOG_AGENT_BUILDERS
  before_script:
    - ls $OMNIBUS_PACKAGE_DIR
  tags: [ "runner:main", "size:large" ]
  script:
    - source /usr/local/rvm/scripts/rvm
    - rvm use 2.4
    - mkdir -p ./rpmrepo/x86_64/
    - aws s3 sync s3://$RPM_TESTING_S3_BUCKET/pipeline-$CI_PIPELINE_ID-a6 ./rpmrepo/
    - cp $OMNIBUS_PACKAGE_DIR/datadog-*-6.*x86_64.rpm ./rpmrepo/x86_64/
    - createrepo --update -v --checksum sha ./rpmrepo/x86_64
    - aws s3 sync ./rpmrepo/ s3://$RPM_TESTING_S3_BUCKET/pipeline-$CI_PIPELINE_ID-a6 --grants read=uri=http://acs.amazonaws.com/groups/global/AllUsers full=id=3a6e02b08553fd157ae3fb918945dd1eaae5a1aa818940381ef07a430cf25732

deploy_rpm_testing-a7:
  <<: *run_when_testkitchen_triggered
  stage: testkitchen_deploy
  image: 486234852809.dkr.ecr.us-east-1.amazonaws.com/ci/datadog-agent-builders/deploy:$DATADOG_AGENT_BUILDERS
  before_script:
    - ls $OMNIBUS_PACKAGE_DIR
  tags: [ "runner:main", "size:large" ]
  script:
    - source /usr/local/rvm/scripts/rvm
    - rvm use 2.4
    - mkdir -p ./rpmrepo/x86_64/
    - aws s3 sync s3://$RPM_TESTING_S3_BUCKET/pipeline-$CI_PIPELINE_ID-a7 ./rpmrepo/
    - cp $OMNIBUS_PACKAGE_DIR/datadog-*-7.*x86_64.rpm ./rpmrepo/x86_64/
    - createrepo --update -v --checksum sha ./rpmrepo/x86_64
    - aws s3 sync ./rpmrepo/ s3://$RPM_TESTING_S3_BUCKET/pipeline-$CI_PIPELINE_ID-a7 --grants read=uri=http://acs.amazonaws.com/groups/global/AllUsers full=id=3a6e02b08553fd157ae3fb918945dd1eaae5a1aa818940381ef07a430cf25732

# deploy rpm packages to yum staging repo
deploy_suse_rpm_testing-a6:
  <<: *run_when_testkitchen_triggered
  stage: testkitchen_deploy
  image: 486234852809.dkr.ecr.us-east-1.amazonaws.com/ci/datadog-agent-builders/deploy:$DATADOG_AGENT_BUILDERS
  before_script:
    - ls $OMNIBUS_PACKAGE_DIR_SUSE
  tags: [ "runner:main", "size:large" ]
  script:
    - source /usr/local/rvm/scripts/rvm
    - rvm use 2.4
    - mkdir -p ./rpmrepo/suse/x86_64/
    - aws s3 sync s3://$RPM_TESTING_S3_BUCKET/suse/pipeline-$CI_PIPELINE_ID-a6 ./rpmrepo/
    - cp $OMNIBUS_PACKAGE_DIR_SUSE/datadog-*-6.*x86_64.rpm ./rpmrepo/suse/x86_64/
    - createrepo --update -v --checksum sha ./rpmrepo/suse/x86_64
    - aws s3 sync ./rpmrepo/suse/ s3://$RPM_TESTING_S3_BUCKET/suse/pipeline-$CI_PIPELINE_ID-a6 --grants read=uri=http://acs.amazonaws.com/groups/global/AllUsers full=id=3a6e02b08553fd157ae3fb918945dd1eaae5a1aa818940381ef07a430cf25732

deploy_suse_rpm_testing-a7:
  <<: *run_when_testkitchen_triggered
  stage: testkitchen_deploy
  image: 486234852809.dkr.ecr.us-east-1.amazonaws.com/ci/datadog-agent-builders/deploy:$DATADOG_AGENT_BUILDERS
  before_script:
    - ls $OMNIBUS_PACKAGE_DIR_SUSE
  tags: [ "runner:main", "size:large" ]
  script:
    - source /usr/local/rvm/scripts/rvm
    - rvm use 2.4
    - mkdir -p ./rpmrepo/suse/x86_64/
    - aws s3 sync s3://$RPM_TESTING_S3_BUCKET/suse/pipeline-$CI_PIPELINE_ID-a7 ./rpmrepo/
    - cp $OMNIBUS_PACKAGE_DIR_SUSE/datadog-*-7.*x86_64.rpm ./rpmrepo/suse/x86_64/
    - createrepo --update -v --checksum sha ./rpmrepo/suse/x86_64
    - aws s3 sync ./rpmrepo/suse/ s3://$RPM_TESTING_S3_BUCKET/suse/pipeline-$CI_PIPELINE_ID-a7 --grants read=uri=http://acs.amazonaws.com/groups/global/AllUsers full=id=3a6e02b08553fd157ae3fb918945dd1eaae5a1aa818940381ef07a430cf25732

# deploy windows packages to our testing bucket
deploy_windows_testing-a6:
  <<: *run_when_testkitchen_triggered
  stage: testkitchen_deploy
  image: 486234852809.dkr.ecr.us-east-1.amazonaws.com/ci/datadog-agent-builders/deploy:$DATADOG_AGENT_BUILDERS
  before_script:
    - ls $OMNIBUS_PACKAGE_DIR
  tags: [ "runner:main", "size:large" ]
  script:
    - $S3_CP_CMD --recursive --exclude "*" --include "datadog-agent-6.*.msi" $OMNIBUS_PACKAGE_DIR s3://$WINDOWS_TESTING_S3_BUCKET_A6 --grants read=uri=http://acs.amazonaws.com/groups/global/AllUsers full=id=3a6e02b08553fd157ae3fb918945dd1eaae5a1aa818940381ef07a430cf25732

deploy_windows_testing-a7:
  <<: *run_when_testkitchen_triggered
  stage: testkitchen_deploy
  image: 486234852809.dkr.ecr.us-east-1.amazonaws.com/ci/datadog-agent-builders/deploy:$DATADOG_AGENT_BUILDERS
  before_script:
    - ls $OMNIBUS_PACKAGE_DIR
  tags: [ "runner:main", "size:large" ]
  script:
    - $S3_CP_CMD --recursive --exclude "*" --include "datadog-agent-7.*.msi" $OMNIBUS_PACKAGE_DIR s3://$WINDOWS_TESTING_S3_BUCKET_A7 --grants read=uri=http://acs.amazonaws.com/groups/global/AllUsers full=id=3a6e02b08553fd157ae3fb918945dd1eaae5a1aa818940381ef07a430cf25732


#
# Kitchen Test Common templates
#

.kitchen_common: &kitchen_common
  script:
    - cd $CI_PROJECT_DIR
    - cd $DD_AGENT_TESTING_DIR
    - rm -rf $CI_PROJECT_DIR/kitchen_logs
    - rm -rf $DD_AGENT_TESTING_DIR/.kitchen
    - mkdir $CI_PROJECT_DIR/kitchen_logs
    - ln -s $CI_PROJECT_DIR/kitchen_logs $DD_AGENT_TESTING_DIR/.kitchen
    - bash -l tasks/run-test-kitchen.sh
  artifacts:
    expire_in: 2 weeks
    when: always
    paths:
      - $CI_PROJECT_DIR/kitchen_logs

<<<<<<< HEAD
.kitchen_windows_installer_common: &kitchen_windows_installer_common
=======
kitchen_windows_upgrade5to6:
  stage: testkitchen_testing
  allow_failure: true
  image: 486234852809.dkr.ecr.us-east-1.amazonaws.com/ci/datadog-agent-builders/dd-agent-testing:$DATADOG_AGENT_BUILDERS
  <<: *run_when_testkitchen_triggered
  before_script:
    - rsync -azr --delete ./ $SRC_PATH
  tags: [ "runner:main", "size:large" ]
  script:
    - cd $CI_PROJECT_DIR
    - cd $DD_AGENT_TESTING_DIR
    - rm -rf $CI_PROJECT_DIR/kitchen_logs
    - rm -rf $DD_AGENT_TESTING_DIR/.kitchen
    - mkdir $CI_PROJECT_DIR/kitchen_logs
    - ln -s $CI_PROJECT_DIR/kitchen_logs $DD_AGENT_TESTING_DIR/.kitchen
    - export TEST_PLATFORMS="win2008r2,MicrosoftWindowsServer:WindowsServer:2008-R2-SP1:2.127.20190603"
    - export TEST_PLATFORMS="$TEST_PLATFORMS|win2012,MicrosoftWindowsServer:WindowsServer:2012-Datacenter:3.127.20190603"
    - export TEST_PLATFORMS="$TEST_PLATFORMS|win2012r2,MicrosoftWindowsServer:WindowsServer:2012-R2-Datacenter:4.127.20190603"
    - export TEST_PLATFORMS="$TEST_PLATFORMS|win2016,MicrosoftWindowsServer:WindowsServer:2016-Datacenter-Server-Core:2016.127.20190603"
    - export TEST_PLATFORMS="$TEST_PLATFORMS|win2019,MicrosoftWindowsServer:WindowsServer:2019-Datacenter-Core:2019.0.20190603"
    - bash -l tasks/run-test-kitchen.sh windows-upgrade5-test
  artifacts:
    expire_in: 2 weeks
    when: always
    paths:
      - $CI_PROJECT_DIR/kitchen_logs

kitchen_windows_installer:
  stage: testkitchen_testing
  allow_failure: false
  image: 486234852809.dkr.ecr.us-east-1.amazonaws.com/ci/datadog-agent-builders/dd-agent-testing:$DATADOG_AGENT_BUILDERS
  <<: *run_when_testkitchen_triggered
  before_script:
    - rsync -azr --delete ./ $SRC_PATH
  tags: [ "runner:main", "size:large" ]
>>>>>>> 7305c07e
  script:
    - cd $CI_PROJECT_DIR
    - cd $DD_AGENT_TESTING_DIR
    - rm -rf $CI_PROJECT_DIR/kitchen_logs
    - rm -rf $DD_AGENT_TESTING_DIR/.kitchen
    - mkdir $CI_PROJECT_DIR/kitchen_logs
    - ln -s $CI_PROJECT_DIR/kitchen_logs $DD_AGENT_TESTING_DIR/.kitchen
    - bash -l tasks/run-test-kitchen.sh windows-install-test
  artifacts:
    expire_in: 2 weeks
    when: always
    paths:
      - $CI_PROJECT_DIR/kitchen_logs


# run dd-agent-testing on windows
kitchen_windows-a6:
  stage: testkitchen_testing
  allow_failure: false
  image: 486234852809.dkr.ecr.us-east-1.amazonaws.com/ci/datadog-agent-builders/dd-agent-testing:$DATADOG_AGENT_BUILDERS
  <<: *run_when_testkitchen_triggered
  variables:
    PYTHON_RUNTIMES: '2,3'
    DD_PIPELINE_ID: $CI_PIPELINE_ID-a6
  before_script:
    - rsync -azr --delete ./ $SRC_PATH
    - export WINDOWS_TESTING_S3_BUCKET=$WINDOWS_TESTING_S3_BUCKET_A6
    - export TEST_PLATFORMS="win2008r2,MicrosoftWindowsServer:WindowsServer:2008-R2-SP1:2.127.20190603"
    - export TEST_PLATFORMS="$TEST_PLATFORMS|win2012,MicrosoftWindowsServer:WindowsServer:2012-Datacenter:3.127.20190603"
    - export TEST_PLATFORMS="$TEST_PLATFORMS|win2012r2,MicrosoftWindowsServer:WindowsServer:2012-R2-Datacenter:4.127.20190603"
    - export TEST_PLATFORMS="$TEST_PLATFORMS|win2016,MicrosoftWindowsServer:WindowsServer:2016-Datacenter-Server-Core:2016.127.20190603"
    - export TEST_PLATFORMS="$TEST_PLATFORMS|win2019,MicrosoftWindowsServer:WindowsServer:2019-Datacenter-Core:2019.0.20190603"
  tags: [ "runner:main", "size:large" ]
  <<: *kitchen_common

kitchen_windows-a7:
  stage: testkitchen_testing
  allow_failure: false
  image: 486234852809.dkr.ecr.us-east-1.amazonaws.com/ci/datadog-agent-builders/dd-agent-testing:$DATADOG_AGENT_BUILDERS
  <<: *run_when_testkitchen_triggered
  variables:
    PYTHON_RUNTIMES: '3'
    DD_PIPELINE_ID: $CI_PIPELINE_ID-a7
  before_script:
    - rsync -azr --delete ./ $SRC_PATH
    - export WINDOWS_TESTING_S3_BUCKET=$WINDOWS_TESTING_S3_BUCKET_A7
    - export TEST_PLATFORMS="win2012,MicrosoftWindowsServer:WindowsServer:2012-Datacenter:3.127.20190603"
    - export TEST_PLATFORMS="$TEST_PLATFORMS|win2012r2,MicrosoftWindowsServer:WindowsServer:2012-R2-Datacenter:4.127.20190603"
    - export TEST_PLATFORMS="$TEST_PLATFORMS|win2016,MicrosoftWindowsServer:WindowsServer:2016-Datacenter-Server-Core:2016.127.20190603"
    - export TEST_PLATFORMS="$TEST_PLATFORMS|win2019,MicrosoftWindowsServer:WindowsServer:2019-Datacenter-Core:2019.0.20190603"
  tags: [ "runner:main", "size:large" ]
  <<: *kitchen_common

kitchen_windows-a7-2008:
  stage: testkitchen_testing
  allow_failure: true
  image: 486234852809.dkr.ecr.us-east-1.amazonaws.com/ci/datadog-agent-builders/dd-agent-testing:$DATADOG_AGENT_BUILDERS
  <<: *run_when_testkitchen_triggered
  variables:
    PYTHON_RUNTIMES: '3'
    DD_PIPELINE_ID: $CI_PIPELINE_ID-a7
  before_script:
    - rsync -azr --delete ./ $SRC_PATH
    - export WINDOWS_TESTING_S3_BUCKET=$WINDOWS_TESTING_S3_BUCKET_A7
    - export TEST_PLATFORMS="win2008r2,MicrosoftWindowsServer:WindowsServer:2008-R2-SP1:2.127.20190603"
  tags: [ "runner:main", "size:large" ]
  <<: *kitchen_common


kitchen_windows_installer-a6:
  stage: testkitchen_testing
  allow_failure: false
  image: 486234852809.dkr.ecr.us-east-1.amazonaws.com/ci/datadog-agent-builders/dd-agent-testing:$DATADOG_AGENT_BUILDERS
  <<: *run_when_testkitchen_triggered
  variables:
    PYTHON_RUNTIMES: '2,3'
    DD_PIPELINE_ID: $CI_PIPELINE_ID-a6
  before_script:
    - rsync -azr --delete ./ $SRC_PATH
    - export WINDOWS_TESTING_S3_BUCKET=$WINDOWS_TESTING_S3_BUCKET_A6
    - export TEST_PLATFORMS="win2012,MicrosoftWindowsServer:WindowsServer:2012-Datacenter:3.127.20190603"
  tags: [ "runner:main", "size:large" ]
  <<: *kitchen_windows_installer_common

kitchen_windows_installer-a7:
  stage: testkitchen_testing
  allow_failure: true
  image: 486234852809.dkr.ecr.us-east-1.amazonaws.com/ci/datadog-agent-builders/dd-agent-testing:$DATADOG_AGENT_BUILDERS
  <<: *run_when_testkitchen_triggered
  variables:
    PYTHON_RUNTIMES: '3'
    DD_PIPELINE_ID: $CI_PIPELINE_ID-a7
  before_script:
    - rsync -azr --delete ./ $SRC_PATH
    - export WINDOWS_TESTING_S3_BUCKET=$WINDOWS_TESTING_S3_BUCKET_A7
    - export TEST_PLATFORMS="win2012,MicrosoftWindowsServer:WindowsServer:2012-Datacenter:3.127.20190603"
  tags: [ "runner:main", "size:large" ]
  <<: *kitchen_windows_installer_common


# run dd-agent-testing on centos
kitchen_centos-a6:
  stage: testkitchen_testing
  allow_failure: false
  image: 486234852809.dkr.ecr.us-east-1.amazonaws.com/ci/datadog-agent-builders/dd-agent-testing:$DATADOG_AGENT_BUILDERS
  <<: *run_when_testkitchen_triggered
  variables:
    PYTHON_RUNTIMES: '2,3'
    DD_PIPELINE_ID: $CI_PIPELINE_ID-a6
  before_script:
    - rsync -azr --delete ./ $SRC_PATH
    - export TEST_PLATFORMS="centos-69,OpenLogic:CentOS:6.9:6.9.20180530"
    - export TEST_PLATFORMS="$TEST_PLATFORMS|centos-76,OpenLogic:CentOS:7.6:7.6.20190402"
  tags: [ "runner:main", "size:large" ]
  <<: *kitchen_common

kitchen_centos-a7:
  stage: testkitchen_testing
  allow_failure: false
  image: 486234852809.dkr.ecr.us-east-1.amazonaws.com/ci/datadog-agent-builders/dd-agent-testing:$DATADOG_AGENT_BUILDERS
  <<: *run_when_testkitchen_triggered
  variables:
    PYTHON_RUNTIMES: '3'
    DD_PIPELINE_ID: $CI_PIPELINE_ID-a7
  before_script:
    - rsync -azr --delete ./ $SRC_PATH
    - export TEST_PLATFORMS="centos-69,OpenLogic:CentOS:6.9:6.9.20180530"
    - export TEST_PLATFORMS="$TEST_PLATFORMS|centos-76,OpenLogic:CentOS:7.6:7.6.20190402"
  tags: [ "runner:main", "size:large" ]
  <<: *kitchen_common

# run dd-agent-testing on ubuntu
# Could fail if we encounter the issue with apt locks/azure agent, but should be investigated if that's the case
kitchen_ubuntu-a6:
  stage: testkitchen_testing
  allow_failure: false
  image: 486234852809.dkr.ecr.us-east-1.amazonaws.com/ci/datadog-agent-builders/dd-agent-testing:$DATADOG_AGENT_BUILDERS
  <<: *run_when_testkitchen_triggered
  variables:
    PYTHON_RUNTIMES: '2,3'
    DD_PIPELINE_ID: $CI_PIPELINE_ID-a6
  before_script:
    - rsync -azr --delete ./ $SRC_PATH
    - export TEST_PLATFORMS="ubuntu-14-04,Canonical:UbuntuServer:14.04.5-LTS:14.04.201905140"
    - export TEST_PLATFORMS="$TEST_PLATFORMS|ubuntu-16-04,Canonical:UbuntuServer:16.04.0-LTS:16.04.201906170"
    - export TEST_PLATFORMS="$TEST_PLATFORMS|ubuntu-18-04,Canonical:UbuntuServer:18.04-LTS:18.04.201906040"
  tags: [ "runner:main", "size:large" ]
  <<: *kitchen_common

kitchen_ubuntu-a7:
  stage: testkitchen_testing
  allow_failure: false
  image: 486234852809.dkr.ecr.us-east-1.amazonaws.com/ci/datadog-agent-builders/dd-agent-testing:$DATADOG_AGENT_BUILDERS
  <<: *run_when_testkitchen_triggered
  variables:
    PYTHON_RUNTIMES: '3'
    DD_PIPELINE_ID: $CI_PIPELINE_ID-a7
  before_script:
    - rsync -azr --delete ./ $SRC_PATH
    - export TEST_PLATFORMS="ubuntu-14-04,Canonical:UbuntuServer:14.04.5-LTS:14.04.201905140"
    - export TEST_PLATFORMS="$TEST_PLATFORMS|ubuntu-16-04,Canonical:UbuntuServer:16.04.0-LTS:16.04.201906170"
    - export TEST_PLATFORMS="$TEST_PLATFORMS|ubuntu-18-04,Canonical:UbuntuServer:18.04-LTS:18.04.201906040"
  tags: [ "runner:main", "size:large" ]
  <<: *kitchen_common

# run dd-agent-testing on suse
kitchen_suse-a6:
  stage: testkitchen_testing
  allow_failure: false
  image: 486234852809.dkr.ecr.us-east-1.amazonaws.com/ci/datadog-agent-builders/dd-agent-testing:$DATADOG_AGENT_BUILDERS
  <<: *run_when_testkitchen_triggered
  variables:
    PYTHON_RUNTIMES: '2,3'
    DD_PIPELINE_ID: $CI_PIPELINE_ID-a6
  before_script:
    - rsync -azr --delete ./ $SRC_PATH
    - export TEST_PLATFORMS="sles-12,SUSE:SLES:12-SP4:2019.06.17"
    - export TEST_PLATFORMS="$TEST_PLATFORMS|sles-15,SUSE:SLES-Standard:15:2019.06.17"
  tags: [ "runner:main", "size:large" ]
  <<: *kitchen_common

kitchen_suse-a7:
  stage: testkitchen_testing
  allow_failure: false
  image: 486234852809.dkr.ecr.us-east-1.amazonaws.com/ci/datadog-agent-builders/dd-agent-testing:$DATADOG_AGENT_BUILDERS
  <<: *run_when_testkitchen_triggered
  variables:
    PYTHON_RUNTIMES: '3'
    DD_PIPELINE_ID: $CI_PIPELINE_ID-a7
  before_script:
    - rsync -azr --delete ./ $SRC_PATH
    - export TEST_PLATFORMS="sles-12,SUSE:SLES:12-SP4:2019.06.17"
    - export TEST_PLATFORMS="$TEST_PLATFORMS|sles-15,SUSE:SLES-Standard:15:2019.06.17"
  tags: [ "runner:main", "size:large" ]
  <<: *kitchen_common

# run dd-agent-testing on debian
# Could fail if we encounter the issue with apt locks/azure agent, but should be investigated if that's the case
kitchen_debian-a6:
  stage: testkitchen_testing
  allow_failure: false
  image: 486234852809.dkr.ecr.us-east-1.amazonaws.com/ci/datadog-agent-builders/dd-agent-testing:$DATADOG_AGENT_BUILDERS
  <<: *run_when_testkitchen_triggered
  variables:
    PYTHON_RUNTIMES: '2,3'
    DD_PIPELINE_ID: $CI_PIPELINE_ID-a6
  before_script:
    - rsync -azr --delete ./ $SRC_PATH
    - export TEST_PLATFORMS="debian-8,credativ:Debian:8:8.20190313.0"
    - export TEST_PLATFORMS="$TEST_PLATFORMS|debian-9,credativ:Debian:9:9.20190515.0"
    - export TEST_PLATFORMS="$TEST_PLATFORMS|debian-10,Debian:debian-10:10:0.20190709.401"
  tags: [ "runner:main", "size:large" ]
  <<: *kitchen_common

kitchen_debian-a7:
  stage: testkitchen_testing
  allow_failure: false
  image: 486234852809.dkr.ecr.us-east-1.amazonaws.com/ci/datadog-agent-builders/dd-agent-testing:$DATADOG_AGENT_BUILDERS
  <<: *run_when_testkitchen_triggered
  variables:
    PYTHON_RUNTIMES: '3'
    DD_PIPELINE_ID: $CI_PIPELINE_ID-a7
  before_script:
    - rsync -azr --delete ./ $SRC_PATH
    - export TEST_PLATFORMS="debian-8,credativ:Debian:8:8.20190313.0"
    - export TEST_PLATFORMS="$TEST_PLATFORMS|debian-9,credativ:Debian:9:9.20190515.0"
    - export TEST_PLATFORMS="$TEST_PLATFORMS|debian-10,Debian:debian-10:10:0.20190709.401"
  tags: [ "runner:main", "size:large" ]
  <<: *kitchen_common

#
# pkg_metrics: send metrics about packages
#

send_pkg_size-a6:
  stage: pkg_metrics
  <<: *run_when_triggered
  image: 486234852809.dkr.ecr.us-east-1.amazonaws.com/ci/datadog-agent-buildimages/deb_x64:$DATADOG_AGENT_BUILDIMAGES
  before_script:
    # tmp while we uppdate the base image
    - apt-get install -y wget rpm2cpio cpio
    - ls -l $OMNIBUS_PACKAGE_DIR
    - ls -l $OMNIBUS_PACKAGE_DIR_SUSE
  tags: [ "runner:main", "size:large" ]
  script:
    - source /root/.bashrc && conda activate ddpy3
    - mkdir -p /tmp/deb/agent /tmp/deb/dogstatsd /tmp/deb/puppy
    - mkdir -p /tmp/rpm/agent /tmp/rpm/dogstatsd
    - mkdir -p /tmp/suse/agent /tmp/suse/dogstatsd

    # we silence dpkg and cpio output so we don't exceed gitlab log limit

    # TODO: figure out what the versioning will be for puppy + dogstatsd with A7
    # debian
    - dpkg -x $OMNIBUS_PACKAGE_DIR/datadog-agent_6*_amd64.deb /tmp/deb/agent > /dev/null
    - dpkg -x $OMNIBUS_PACKAGE_DIR/datadog-dogstatsd_6*_amd64.deb /tmp/deb/dogstatsd > /dev/null
    - DEB_AGENT_SIZE=$(du -sB1 /tmp/deb/agent | sed 's/\([0-9]\+\).\+/\1/')
    - DEB_DOGSTATSD_SIZE=$(du -sB1 /tmp/deb/dogstatsd | sed 's/\([0-9]\+\).\+/\1/')
    - DEB_PUPPY_SIZE=$(du -sB1 /tmp/deb/puppy | sed 's/\([0-9]\+\).\+/\1/')
    # centos
    - cd /tmp/rpm/agent && rpm2cpio $OMNIBUS_PACKAGE_DIR/datadog-agent-6.*.x86_64.rpm | cpio -idm > /dev/null
    - cd /tmp/rpm/dogstatsd && rpm2cpio $OMNIBUS_PACKAGE_DIR/datadog-dogstatsd-6.*.x86_64.rpm | cpio -idm > /dev/null
    - RPM_AGENT_SIZE=$(du -sB1 /tmp/rpm/agent | sed 's/\([0-9]\+\).\+/\1/')
    - RPM_DOGSTATSD_SIZE=$(du -sB1 /tmp/rpm/dogstatsd | sed 's/\([0-9]\+\).\+/\1/')
    # suse
    - cd /tmp/suse/agent && rpm2cpio $OMNIBUS_PACKAGE_DIR_SUSE/datadog-agent-6.*.x86_64.rpm | cpio -idm > /dev/null
    - cd /tmp/suse/dogstatsd && rpm2cpio $OMNIBUS_PACKAGE_DIR/datadog-dogstatsd-6.*.x86_64.rpm | cpio -idm > /dev/null
    - SUSE_AGENT_SIZE=$(du -sB1 /tmp/suse/agent | sed 's/\([0-9]\+\).\+/\1/')
    - SUSE_DOGSTATSD_SIZE=$(du -sB1 /tmp/suse/dogstatsd | sed 's/\([0-9]\+\).\+/\1/')

    - currenttime=$(date +%s)
    - DD_API_KEY=$(aws ssm get-parameter --region us-east-1 --name ci.datadog-agent.datadog_api_key --with-decryption --query "Parameter.Value" --out text)
    - |
      curl  -X POST -H "Content-type: application/json" \
      -d "{\"series\":[
            {\"metric\":\"datadog.agent.package.size\",\"points\":[[$currenttime, $DEB_AGENT_SIZE]], \"tags\":[\"os:debian\", \"package:agent\", \"agent:6\"]},
            {\"metric\":\"datadog.agent.package.size\",\"points\":[[$currenttime, $DEB_DOGSTATSD_SIZE]], \"tags\":[\"os:debian\", \"package:dogstatsd\", \"agent:6\"]},
            {\"metric\":\"datadog.agent.package.size\",\"points\":[[$currenttime, $DEB_PUPPY_SIZE]], \"tags\":[\"os:debian\", \"package:puppy\", \"agent:6\"]},
            {\"metric\":\"datadog.agent.package.size\",\"points\":[[$currenttime, $RPM_AGENT_SIZE]], \"tags\":[\"os:centos\", \"package:agent\", \"agent:6\"]},
            {\"metric\":\"datadog.agent.package.size\",\"points\":[[$currenttime, $RPM_DOGSTATSD_SIZE]], \"tags\":[\"os:centos\", \"package:dogstatsd\", \"agent:6\"]},
            {\"metric\":\"datadog.agent.package.size\",\"points\":[[$currenttime, $SUSE_AGENT_SIZE]], \"tags\":[\"os:suse\", \"package:agent\", \"agent:6\"]},
            {\"metric\":\"datadog.agent.package.size\",\"points\":[[$currenttime, $SUSE_DOGSTATSD_SIZE]], \"tags\":[\"os:suse\", \"package:dogstatsd\", \"agent:6\"]}
          ]}" \
      "https://api.datadoghq.com/api/v1/series?api_key=$DD_API_KEY"

send_pkg_size-a7:
  stage: pkg_metrics
  <<: *run_when_triggered
  image: 486234852809.dkr.ecr.us-east-1.amazonaws.com/ci/datadog-agent-buildimages/deb_x64:$DATADOG_AGENT_BUILDIMAGES
  before_script:
    # tmp while we uppdate the base image
    - apt-get install -y wget rpm2cpio cpio
    - ls -l $OMNIBUS_PACKAGE_DIR
    - ls -l $OMNIBUS_PACKAGE_DIR_SUSE
  tags: [ "runner:main", "size:large" ]
  script:
    - source /root/.bashrc && conda activate ddpy3
    - mkdir -p /tmp/deb/agent /tmp/deb/dogstatsd /tmp/deb/puppy
    - mkdir -p /tmp/rpm/agent /tmp/rpm/dogstatsd
    - mkdir -p /tmp/suse/agent /tmp/suse/dogstatsd

    # we silence dpkg and cpio output so we don't exceed gitlab log limit

    # TODO: figure out what the versioning will be for puppy + dogstatsd with A7
    # debian
    - dpkg -x $OMNIBUS_PACKAGE_DIR/datadog-agent_7*_amd64.deb /tmp/deb/agent > /dev/null
    - dpkg -x $OMNIBUS_PACKAGE_DIR/datadog-puppy_7*_amd64.deb /tmp/deb/puppy > /dev/null
    - DEB_AGENT_SIZE=$(du -sB1 /tmp/deb/agent | sed 's/\([0-9]\+\).\+/\1/')
    - DEB_DOGSTATSD_SIZE=$(du -sB1 /tmp/deb/dogstatsd | sed 's/\([0-9]\+\).\+/\1/')
    - DEB_PUPPY_SIZE=$(du -sB1 /tmp/deb/puppy | sed 's/\([0-9]\+\).\+/\1/')
    # centos
    - cd /tmp/rpm/agent && rpm2cpio $OMNIBUS_PACKAGE_DIR/datadog-agent-7.*.x86_64.rpm | cpio -idm > /dev/null
    - RPM_AGENT_SIZE=$(du -sB1 /tmp/rpm/agent | sed 's/\([0-9]\+\).\+/\1/')
    - RPM_DOGSTATSD_SIZE=$(du -sB1 /tmp/rpm/dogstatsd | sed 's/\([0-9]\+\).\+/\1/')
    # suse
    - cd /tmp/suse/agent && rpm2cpio $OMNIBUS_PACKAGE_DIR_SUSE/datadog-agent-7.*.x86_64.rpm | cpio -idm > /dev/null
    - SUSE_AGENT_SIZE=$(du -sB1 /tmp/suse/agent | sed 's/\([0-9]\+\).\+/\1/')
    - SUSE_DOGSTATSD_SIZE=$(du -sB1 /tmp/suse/dogstatsd | sed 's/\([0-9]\+\).\+/\1/')

    - currenttime=$(date +%s)
    - DD_API_KEY=$(aws ssm get-parameter --region us-east-1 --name ci.datadog-agent.datadog_api_key --with-decryption --query "Parameter.Value" --out text)
    - |
      curl  -X POST -H "Content-type: application/json" \
      -d "{\"series\":[
            {\"metric\":\"datadog.agent.package.size\",\"points\":[[$currenttime, $DEB_AGENT_SIZE]], \"tags\":[\"os:debian\", \"package:agent\", \"agent:7\"]},
            {\"metric\":\"datadog.agent.package.size\",\"points\":[[$currenttime, $DEB_DOGSTATSD_SIZE]], \"tags\":[\"os:debian\", \"package:dogstatsd\", \"agent:7\"]},
            {\"metric\":\"datadog.agent.package.size\",\"points\":[[$currenttime, $DEB_PUPPY_SIZE]], \"tags\":[\"os:debian\", \"package:puppy\", \"agent:7\"]},
            {\"metric\":\"datadog.agent.package.size\",\"points\":[[$currenttime, $RPM_AGENT_SIZE]], \"tags\":[\"os:centos\", \"package:agent\", \"agent:7\"]},
            {\"metric\":\"datadog.agent.package.size\",\"points\":[[$currenttime, $RPM_DOGSTATSD_SIZE]], \"tags\":[\"os:centos\", \"package:dogstatsd\", \"agent:7\"]},
            {\"metric\":\"datadog.agent.package.size\",\"points\":[[$currenttime, $SUSE_AGENT_SIZE]], \"tags\":[\"os:suse\", \"package:agent\", \"agent:7\"]},
            {\"metric\":\"datadog.agent.package.size\",\"points\":[[$currenttime, $SUSE_DOGSTATSD_SIZE]], \"tags\":[\"os:suse\", \"package:dogstatsd\", \"agent:7\"]}
          ]}" \
      "https://api.datadoghq.com/api/v1/series?api_key=$DD_API_KEY"


.kitchen_cleanup_s3_common: &kitchen_cleanup_s3_common
  script:
    - aws s3 rm s3://$DEB_TESTING_S3_BUCKET/dists/pipeline-$DD_PIPELINE_ID --recursive
    - aws s3 rm s3://$RPM_TESTING_S3_BUCKET/pipeline-$DD_PIPELINE_ID --recursive
    - aws s3 rm s3://$RPM_TESTING_S3_BUCKET/suse/pipeline-$DD_PIPELINE_ID --recursive
    - aws s3 rm s3://$WINDOWS_TESTING_S3_BUCKET_A6 --recursive
    - cd $OMNIBUS_PACKAGE_DIR
    - for deb in $(ls *amd64.deb); do aws s3 rm s3://$DEB_TESTING_S3_BUCKET/pool/d/da/$deb --recursive; done

# kitchen tests cleanup
testkitchen_cleanup_s3-a6:
  stage: testkitchen_cleanup
  image: 486234852809.dkr.ecr.us-east-1.amazonaws.com/ci/datadog-agent-builders/deploy:$DATADOG_AGENT_BUILDERS
  <<: *run_when_testkitchen_triggered
  tags: [ "runner:main", "size:large" ]
  variables:
    DD_PIPELINE_ID: $CI_PIPELINE_ID-a6
  before_script:
    - ls
  # even if this fails, it shouldn't block the pipeline.
  allow_failure: true
  when: always
  <<: *kitchen_cleanup_s3_common

testkitchen_cleanup_s3-a7:
  stage: testkitchen_cleanup
  image: 486234852809.dkr.ecr.us-east-1.amazonaws.com/ci/datadog-agent-builders/deploy:$DATADOG_AGENT_BUILDERS
  <<: *run_when_testkitchen_triggered
  tags: [ "runner:main", "size:large" ]
  variables:
    DD_PIPELINE_ID: $CI_PIPELINE_ID-a7
  before_script:
    - ls
  # even if this fails, it shouldn't block the pipeline.
  allow_failure: true
  when: always
  <<: *kitchen_cleanup_s3_common

# run dd-agent-testing
testkitchen_cleanup_azure-a6:
  stage: testkitchen_cleanup
  image: 486234852809.dkr.ecr.us-east-1.amazonaws.com/ci/datadog-agent-builders/dd-agent-testing:$DATADOG_AGENT_BUILDERS
  <<: *run_when_testkitchen_triggered
  # even if this fails, it shouldn't block the pipeline.
  allow_failure: true
  when: always
  tags: [ "runner:main", "size:large" ]
  variables:
    DD_PIPELINE_ID: $CI_PIPELINE_ID-a6
  before_script:
    - rsync -azr --delete ./ $SRC_PATH
  script:
    - cd $DD_AGENT_TESTING_DIR
    - bash -l tasks/clean.sh

testkitchen_cleanup_azure-a7:
  stage: testkitchen_cleanup
  image: 486234852809.dkr.ecr.us-east-1.amazonaws.com/ci/datadog-agent-builders/dd-agent-testing:$DATADOG_AGENT_BUILDERS
  <<: *run_when_testkitchen_triggered
  # even if this fails, it shouldn't block the pipeline.
  allow_failure: true
  when: always
  tags: [ "runner:main", "size:large" ]
  variables:
    DD_PIPELINE_ID: $CI_PIPELINE_ID-a7
  before_script:
    - rsync -azr --delete ./ $SRC_PATH
  script:
    - cd $DD_AGENT_TESTING_DIR
    - bash -l tasks/clean.sh

#
# image_build
#

.docker_build_job_definition: &docker_build_job_definition
  stage: image_build
  tags: [ "runner:docker", "size:large" ]
  image: 486234852809.dkr.ecr.us-east-1.amazonaws.com/docker-notary:0.6.1
  before_script: [ "# noop" ] # Override top level entry
  dependencies: [] # Don't download Gitlab artifacts
  script:
    - aws s3 sync --only-show-errors $S3_ARTIFACTS_URI $BUILD_CONTEXT
    - TAG_SUFFIX=${TAG_SUFFIX:-}
    - BUILD_ARG=${BUILD_ARG:-}
    - TARGET_TAG=$IMAGE:v$CI_PIPELINE_ID-${CI_COMMIT_SHA:0:7}$TAG_SUFFIX
    # Pull base image(s) with content trust enabled
    - pip install -r requirements.txt
    - inv -e docker.pull-base-images --signed-pull $BUILD_CONTEXT/Dockerfile
    # Build testing stage if provided
    - test "$TESTING_ARG" && docker build $TESTING_ARG $BUILD_CONTEXT
    # Build release stage and push to ECR
    - docker build $BUILD_ARG --pull --tag $TARGET_TAG $BUILD_CONTEXT
    - docker push $TARGET_TAG

# build agent6 image
build_agent6:
  <<: *docker_build_job_definition
  variables:
    IMAGE: &agent_ecr 486234852809.dkr.ecr.us-east-1.amazonaws.com/ci/datadog-agent/agent
    BUILD_CONTEXT: Dockerfiles/agent
    TAG_SUFFIX: -py2
    BUILD_ARG: --target release --build-arg PYTHON_VERSION=2 --build-arg DD_AGENT_ARTIFACT=datadog-agent_6*_amd64.deb
    TESTING_ARG:  --target testing --build-arg PYTHON_VERSION=2 --build-arg DD_AGENT_ARTIFACT=datadog-agent_6*_amd64.deb

# build agent6 jmx image
build_agent6_jmx:
  <<: *docker_build_job_definition
  variables:
    IMAGE: &agent_ecr 486234852809.dkr.ecr.us-east-1.amazonaws.com/ci/datadog-agent/agent
    BUILD_CONTEXT: Dockerfiles/agent
    BUILD_ARTIFACT_GLOB: datadog-agent_6*_amd64.deb
    TAG_SUFFIX: -py2-jmx
    BUILD_ARG: --target release --build-arg WITH_JMX=true --build-arg PYTHON_VERSION=2 --build-arg DD_AGENT_ARTIFACT=datadog-agent_6*_amd64.deb
    TESTING_ARG:  --target testing --build-arg WITH_JMX=true --build-arg PYTHON_VERSION=2 --build-arg DD_AGENT_ARTIFACT=datadog-agent_6*_amd64.deb

# TESTING ONLY: This image is for internal testing purposes, not customer facing.
# build agent6 jmx unified image (including python3)
build_agent6_py2py3_jmx:
  <<: *docker_build_job_definition
  variables:
    IMAGE: &agent_ecr 486234852809.dkr.ecr.us-east-1.amazonaws.com/ci/datadog-agent/agent
    BUILD_CONTEXT: Dockerfiles/agent
    TAG_SUFFIX: -py2py3-jmx
    BUILD_ARG: --target release --build-arg WITH_JMX=true --build-arg DD_AGENT_ARTIFACT=datadog-agent_6*_amd64.deb
    TESTING_ARG:  --target testing --build-arg WITH_JMX=true --build-arg DD_AGENT_ARTIFACT=datadog-agent_6*_amd64.deb

# build agent7 image
build_agent7:
  <<: *docker_build_job_definition
  variables:
    IMAGE: &agent_ecr 486234852809.dkr.ecr.us-east-1.amazonaws.com/ci/datadog-agent/agent
    BUILD_CONTEXT: Dockerfiles/agent
    TAG_SUFFIX: -py3
    BUILD_ARG: --target release --build-arg PYTHON_VERSION=3 --build-arg DD_AGENT_ARTIFACT=datadog-agent_7*_amd64.deb
    TESTING_ARG:  --target testing --build-arg PYTHON_VERSION=3 --build-arg DD_AGENT_ARTIFACT=datadog-agent_7*_amd64.deb

# build agent7 jmx image
build_agent7_jmx:
  <<: *docker_build_job_definition
  variables:
    IMAGE: &agent_ecr 486234852809.dkr.ecr.us-east-1.amazonaws.com/ci/datadog-agent/agent
    BUILD_CONTEXT: Dockerfiles/agent
    TAG_SUFFIX: -py3-jmx
    BUILD_ARG: --target release --build-arg WITH_JMX=true --build-arg PYTHON_VERSION=3 --build-arg DD_AGENT_ARTIFACT=datadog-agent_7*_amd64.deb
    TESTING_ARG:  --target testing --build-arg WITH_JMX=true --build-arg PYTHON_VERSION=3 --build-arg DD_AGENT_ARTIFACT=datadog-agent_7*_amd64.deb

# build the cluster-agent image
build_cluster_agent:
  <<: *docker_build_job_definition
  variables:
    IMAGE: &cluster-agent_ecr 486234852809.dkr.ecr.us-east-1.amazonaws.com/ci/datadog-agent/cluster-agent
    BUILD_CONTEXT: Dockerfiles/cluster-agent

# build the dogstatsd image
build_dogstatsd:
  <<: *docker_build_job_definition
  variables:
    IMAGE: &dogstatsd_ecr 486234852809.dkr.ecr.us-east-1.amazonaws.com/ci/datadog-agent/dogstatsd
    BUILD_CONTEXT: Dockerfiles/dogstatsd/alpine

#
# Docker dev image deployments
#

twistlock_scan:
  stage: image_deploy
  tags: [ "runner:docker", "size:large" ]
  image: 486234852809.dkr.ecr.us-east-1.amazonaws.com/twistlock-cli:2.5.121
  dependencies: [] # Don't download Gitlab artefacts
  allow_failure: true # Don't block the pipeline
  variables:
    SRC_AGENT: *agent_ecr
    SRC_DSD: *dogstatsd_ecr
    SRC_DCA: *cluster-agent_ecr
  before_script:
    - export SRC_TAG=v$CI_PIPELINE_ID-${CI_COMMIT_SHA:0:7}
    - export DOCKER_CLIENT_ADDRESS=$DOCKER_HOST
    - TWISTLOCK_PASS=$(aws ssm get-parameter --region us-east-1 --name ci.datadog-agent.twistlock_password --with-decryption --query "Parameter.Value" --out text)
    - scan () { echo -e "\n==== Scanning $1 ====\n"; docker pull $1 > /dev/null; /twistcli images scan --address="$TWISTLOCK_URL" --user="$TWISTLOCK_USER" --password="$TWISTLOCK_PASS" --vulnerability-threshold=$THRESHOLD --details $1; }
  script:
    - scan ${SRC_AGENT}:${SRC_TAG}-py2
    - scan ${SRC_AGENT}:${SRC_TAG}-py3
    - scan ${SRC_AGENT}:${SRC_TAG}-py2-jmx
    - scan ${SRC_AGENT}:${SRC_TAG}-py3-jmx
    - scan ${SRC_DSD}:${SRC_TAG}
    - scan ${SRC_DCA}:${SRC_TAG}

.docker_tag_job_definition: &docker_tag_job_definition
  stage: image_deploy
  tags: [ "runner:docker", "size:large" ]
  image: 486234852809.dkr.ecr.us-east-1.amazonaws.com/docker-notary:0.6.1
  before_script:
    - export SRC_TAG=v$CI_PIPELINE_ID-${CI_COMMIT_SHA:0:7}
    - DOCKER_REGISTRY_LOGIN=$(aws ssm get-parameter --region us-east-1 --name ci.datadog-agent.$DOCKER_REGISTRY_LOGIN_SSM_KEY --with-decryption --query "Parameter.Value" --out text)
    - aws ssm get-parameter --region us-east-1 --name ci.datadog-agent.$DOCKER_REGISTRY_PWD_SSM_KEY --with-decryption --query "Parameter.Value" --out text | docker login --username "$DOCKER_REGISTRY_LOGIN" --password-stdin "$DOCKER_REGISTRY_URL"
    - pip install -r requirements.txt
    - if [[ -z "$DELEGATION_PASS_SSM_KEY" ]]; then echo "No signing key set"; exit 0; fi
    - echo "Importing delegation signing key"
    - export DOCKER_CONTENT_TRUST_REPOSITORY_PASSPHRASE=$(aws ssm get-parameter --region us-east-1 --name ci.datadog-agent.$DELEGATION_PASS_SSM_KEY --with-decryption --query "Parameter.Value" --out text)
    - aws ssm get-parameter --region us-east-1 --name ci.datadog-agent.$DELEGATION_KEY_SSM_KEY --with-decryption --query "Parameter.Value" --out text > /tmp/docker.key
    - notary -d ~/.docker/trust key import /tmp/docker.key; rm /tmp/docker.key
  dependencies: [] # Don't download Gitlab artefacts

.docker_hub_variables: &docker_hub_variables
  DOCKER_REGISTRY_LOGIN_SSM_KEY: docker_hub_login
  DOCKER_REGISTRY_PWD_SSM_KEY: docker_hub_pwd
  DELEGATION_KEY_SSM_KEY: docker_hub_signing_key
  DELEGATION_PASS_SSM_KEY: docker_hub_signing_pass
  DOCKER_REGISTRY_URL: docker.io
  SRC_AGENT: *agent_ecr
  SRC_DSD: *dogstatsd_ecr
  SRC_DCA: *cluster-agent_ecr

.quay_variables: &quay_variables
  <<: *docker_hub_variables
  DOCKER_REGISTRY_LOGIN_SSM_KEY: quay_login
  DOCKER_REGISTRY_PWD_SSM_KEY: quay_pwd
  DOCKER_REGISTRY_URL: quay.io

dev_branch_docker_hub:
  <<: *docker_tag_job_definition
  when: manual
  except:
    - master
  variables:
    <<: *docker_hub_variables
  script:
    - inv -e docker.publish --signed-push ${SRC_AGENT}:${SRC_TAG}-py2 datadog/agent-dev:${CI_COMMIT_REF_SLUG}
    - inv -e docker.publish --signed-push ${SRC_AGENT}:${SRC_TAG}-py2 datadog/agent-dev:${CI_COMMIT_REF_SLUG}-py2
    - inv -e docker.publish --signed-push ${SRC_AGENT}:${SRC_TAG}-py3 datadog/agent-dev:${CI_COMMIT_REF_SLUG}-py3
    - inv -e docker.publish --signed-push ${SRC_AGENT}:${SRC_TAG}-py2-jmx datadog/agent-dev:${CI_COMMIT_REF_SLUG}-jmx
    - inv -e docker.publish --signed-push ${SRC_AGENT}:${SRC_TAG}-py2-jmx datadog/agent-dev:${CI_COMMIT_REF_SLUG}-py2-jmx
    - inv -e docker.publish --signed-push ${SRC_AGENT}:${SRC_TAG}-py3-jmx datadog/agent-dev:${CI_COMMIT_REF_SLUG}-py3-jmx
    - inv -e docker.publish --signed-push ${SRC_AGENT}:${SRC_TAG}-py2py3-jmx datadog/agent-dev:${CI_COMMIT_REF_SLUG}-py2py3-jmx
    - inv -e docker.publish --signed-push ${SRC_DSD}:${SRC_TAG} datadog/dogstatsd-dev:${CI_COMMIT_REF_SLUG}

dev_master_docker_hub:
  <<: *docker_tag_job_definition
  only:
    - master
  variables:
    <<: *docker_hub_variables
  script:
    - inv -e docker.publish --signed-push ${SRC_AGENT}:${SRC_TAG}-py2 datadog/agent-dev:master
    - inv -e docker.publish --signed-push ${SRC_AGENT}:${SRC_TAG}-py2 datadog/agent-dev:master-py2
    - inv -e docker.publish --signed-push ${SRC_AGENT}:${SRC_TAG}-py3 datadog/agent-dev:master-py3
    - inv -e docker.publish --signed-push ${SRC_AGENT}:${SRC_TAG}-py2-jmx datadog/agent-dev:master-jmx
    - inv -e docker.publish --signed-push ${SRC_AGENT}:${SRC_TAG}-py2-jmx datadog/agent-dev:master-py2-jmx
    - inv -e docker.publish --signed-push ${SRC_AGENT}:${SRC_TAG}-py3-jmx datadog/agent-dev:master-py3-jmx
    - inv -e docker.publish --signed-push ${SRC_DSD}:${SRC_TAG} datadog/dogstatsd-dev:master

dca_dev_branch_docker_hub:
  <<: *docker_tag_job_definition
  when: manual
  except:
    - master
  variables:
    <<: *docker_hub_variables
  script:
    - inv -e docker.publish --signed-push ${SRC_DCA}:${SRC_TAG} datadog/cluster-agent-dev:${CI_COMMIT_REF_SLUG}

dca_dev_master_docker_hub:
  <<: *docker_tag_job_definition
  only:
    - master
  variables:
    <<: *docker_hub_variables
  script:
    - inv -e docker.publish --signed-push ${SRC_DCA}:${SRC_TAG} datadog/cluster-agent-dev:master

# deploys nightlies to agent-dev
dev_nightly_docker_hub:
  <<: *docker_tag_job_definition
  <<: *run_when_triggered_on_nightly
  variables:
    <<: *docker_hub_variables
  script:
    - inv -e docker.publish --signed-push ${SRC_AGENT}:${SRC_TAG}-py2 datadog/agent-dev:nightly-${CI_COMMIT_SHORT_SHA}
    - inv -e docker.publish --signed-push ${SRC_AGENT}:${SRC_TAG}-py2 datadog/agent-dev:nightly-${CI_COMMIT_SHORT_SHA}-py2
    - inv -e docker.publish --signed-push ${SRC_AGENT}:${SRC_TAG}-py3 datadog/agent-dev:nightly-${CI_COMMIT_SHORT_SHA}-py3
    - inv -e docker.publish --signed-push ${SRC_AGENT}:${SRC_TAG}-py2-jmx datadog/agent-dev:nightly-${CI_COMMIT_SHORT_SHA}-jmx
    - inv -e docker.publish --signed-push ${SRC_AGENT}:${SRC_TAG}-py2-jmx datadog/agent-dev:nightly-${CI_COMMIT_SHORT_SHA}-py2-jmx
    - inv -e docker.publish --signed-push ${SRC_AGENT}:${SRC_TAG}-py3-jmx datadog/agent-dev:nightly-${CI_COMMIT_SHORT_SHA}-py3-jmx
    - inv -e docker.publish --signed-push ${SRC_DSD}:${SRC_TAG} datadog/dogstatsd-dev:nightly-${CI_COMMIT_SHORT_SHA}

#
# Check Deploy
#

# Check that the current version hasn't already been deployed (we don't want to
# overwrite a public package). To update an erroneous package, first remove it
# from our S3 bucket.
check_already_deployed_version:
  <<: *run_when_triggered
  stage: check_deploy
  image: 486234852809.dkr.ecr.us-east-1.amazonaws.com/ci/datadog-agent-builders/deploy:$DATADOG_AGENT_BUILDERS
  before_script:
    - ls $OMNIBUS_PACKAGE_DIR
  tags: [ "runner:main", "size:large" ]
  script:
    - cd $OMNIBUS_PACKAGE_DIR && /deploy_scripts/fail_deb_is_pkg_already_exists.sh

# If we trigger a build only pipeline we stop here.
check_if_build_only:
  <<: *run_when_triggered
  stage: check_deploy
  image: 486234852809.dkr.ecr.us-east-1.amazonaws.com/ci/datadog-agent-builders/deploy:$DATADOG_AGENT_BUILDERS
  before_script:
    - ls $OMNIBUS_PACKAGE_DIR
  tags: [ "runner:main", "size:large" ]
  script:
    - if [ "$DEB_RPM_BUCKET_BRANCH" == "none" ]; then echo "Stopping pipeline"; exit 1; fi

#
# deploy
#

# deploy debian packages to apt staging repo
deploy_deb-6:
  <<: *run_when_triggered
  stage: deploy
  image: 486234852809.dkr.ecr.us-east-1.amazonaws.com/ci/datadog-agent-builders/deploy:$DATADOG_AGENT_BUILDERS
  before_script:
    - ls $OMNIBUS_PACKAGE_DIR
  tags: [ "runner:main", "size:large" ]
  script:
    # We first check that the current version hasn't already been deployed
    # (same as the check_already_deployed_version). We do this twice to mitigate
    # races and issues with retries while failing early if there is an issue.
    - pushd $OMNIBUS_PACKAGE_DIR
    - /deploy_scripts/fail_deb_is_pkg_already_exists.sh
    - popd
    - source /usr/local/rvm/scripts/rvm
    - rvm use 2.4

    - set +x # make sure we don't output the creds to the build log

    - APT_SIGNING_KEY_ID=$(aws ssm get-parameter --region us-east-1 --name ci.datadog-agent.apt_signing_key_id --with-decryption --query "Parameter.Value" --out text)
    - APT_SIGNING_PRIVATE_KEY_PART1=$(aws ssm get-parameter --region us-east-1 --name ci.datadog-agent.apt_signing_private_key_part1 --with-decryption --query "Parameter.Value" --out text)
    - APT_SIGNING_PRIVATE_KEY_PART2=$(aws ssm get-parameter --region us-east-1 --name ci.datadog-agent.apt_signing_private_key_part2 --with-decryption --query "Parameter.Value" --out text)
    - APT_SIGNING_KEY_PASSPHRASE=$(aws ssm get-parameter --region us-east-1 --name ci.datadog-agent.apt_signing_key_passphrase --with-decryption --query "Parameter.Value" --out text)

    - echo "$APT_SIGNING_KEY_ID"
    - printf -- "$APT_SIGNING_PRIVATE_KEY_PART1\n$APT_SIGNING_PRIVATE_KEY_PART2\n" | gpg --import --batch

    # Release the artifacts to the "6" component
    - echo "$APT_SIGNING_KEY_PASSPHRASE" | deb-s3 upload -c $DEB_RPM_BUCKET_BRANCH -m 6 -b $DEB_S3_BUCKET -a amd64 --sign=$APT_SIGNING_KEY_ID --gpg_options="--passphrase-fd 0 --pinentry-mode loopback --batch --digest-algo SHA512" --preserve_versions --visibility public $OMNIBUS_PACKAGE_DIR/*_6.*amd64.deb
    - echo "$APT_SIGNING_KEY_PASSPHRASE" | deb-s3 upload -c $DEB_RPM_BUCKET_BRANCH -m 6 -b $DEB_S3_BUCKET -a x86_64 --sign=$APT_SIGNING_KEY_ID --gpg_options="--passphrase-fd 0 --pinentry-mode loopback --batch --digest-algo SHA512" --preserve_versions --visibility public $OMNIBUS_PACKAGE_DIR/*_6.*amd64.deb

deploy_deb-7:
  <<: *run_when_triggered
  stage: deploy
  image: 486234852809.dkr.ecr.us-east-1.amazonaws.com/ci/datadog-agent-builders/deploy:$DATADOG_AGENT_BUILDERS
  before_script:
    - ls $OMNIBUS_PACKAGE_DIR
  tags: [ "runner:main", "size:large" ]
  script:
    # We first check that the current version hasn't already been deployed
    # (same as the check_already_deployed_version). We do this twice to mitigate
    # races and issues with retries while failing early if there is an issue.
    - pushd $OMNIBUS_PACKAGE_DIR
    - /deploy_scripts/fail_deb_is_pkg_already_exists.sh
    - popd
    - source /usr/local/rvm/scripts/rvm
    - rvm use 2.4

    - set +x # make sure we don't output the creds to the build log

    - APT_SIGNING_KEY_ID=$(aws ssm get-parameter --region us-east-1 --name ci.datadog-agent.apt_signing_key_id --with-decryption --query "Parameter.Value" --out text)
    - APT_SIGNING_PRIVATE_KEY_PART1=$(aws ssm get-parameter --region us-east-1 --name ci.datadog-agent.apt_signing_private_key_part1 --with-decryption --query "Parameter.Value" --out text)
    - APT_SIGNING_PRIVATE_KEY_PART2=$(aws ssm get-parameter --region us-east-1 --name ci.datadog-agent.apt_signing_private_key_part2 --with-decryption --query "Parameter.Value" --out text)
    - APT_SIGNING_KEY_PASSPHRASE=$(aws ssm get-parameter --region us-east-1 --name ci.datadog-agent.apt_signing_key_passphrase --with-decryption --query "Parameter.Value" --out text)

    - echo "$APT_SIGNING_KEY_ID"
    - printf -- "$APT_SIGNING_PRIVATE_KEY_PART1\n$APT_SIGNING_PRIVATE_KEY_PART2\n" | gpg --import --batch

    # Release the artifacts to the "7" component
    - echo "$APT_SIGNING_KEY_PASSPHRASE" | deb-s3 upload -c $DEB_RPM_BUCKET_BRANCH -m 7 -b $DEB_S3_BUCKET -a amd64 --sign=$APT_SIGNING_KEY_ID --gpg_options="--passphrase-fd 0 --pinentry-mode loopback --batch --digest-algo SHA512" --preserve_versions --visibility public $OMNIBUS_PACKAGE_DIR/*_7.*amd64.deb
    - echo "$APT_SIGNING_KEY_PASSPHRASE" | deb-s3 upload -c $DEB_RPM_BUCKET_BRANCH -m 7 -b $DEB_S3_BUCKET -a x86_64 --sign=$APT_SIGNING_KEY_ID --gpg_options="--passphrase-fd 0 --pinentry-mode loopback --batch --digest-algo SHA512" --preserve_versions --visibility public $OMNIBUS_PACKAGE_DIR/*_7.*amd64.deb

# deploy windows packages to a public s3 bucket when pushed on master
deploy_windows_master:
  stage: deploy
  image: 486234852809.dkr.ecr.us-east-1.amazonaws.com/ci/datadog-agent-builders/deploy:$DATADOG_AGENT_BUILDERS
  before_script:
    - ls $OMNIBUS_PACKAGE_DIR
  <<: *run_when_triggered_on_nightly
  tags: [ "runner:main", "size:large" ]
  script:
    - $S3_CP_CMD --recursive --exclude "*" --include "*.msi" $OMNIBUS_PACKAGE_DIR s3://$WINDOWS_BUILDS_S3_BUCKET/master/ --grants read=uri=http://acs.amazonaws.com/groups/global/AllUsers full=id=3a6e02b08553fd157ae3fb918945dd1eaae5a1aa818940381ef07a430cf25732

deploy_windows_master-latest-6:
  stage: deploy
  image: 486234852809.dkr.ecr.us-east-1.amazonaws.com/ci/datadog-agent-builders/deploy:$DATADOG_AGENT_BUILDERS
  before_script:
    - ls $OMNIBUS_PACKAGE_DIR
  <<: *run_when_triggered_on_nightly
  tags: [ "runner:main", "size:large" ]
  script:
    - $S3_CP_CMD $OMNIBUS_PACKAGE_DIR/datadog-agent-6*-x86_64.msi "s3://$WINDOWS_BUILDS_S3_BUCKET/master/datadog-agent-6-latest.amd64.msi" --grants read=uri=http://acs.amazonaws.com/groups/global/AllUsers full=id=3a6e02b08553fd157ae3fb918945dd1eaae5a1aa818940381ef07a430cf25732

deploy_windows_master-latest-7:
  stage: deploy
  image: 486234852809.dkr.ecr.us-east-1.amazonaws.com/ci/datadog-agent-builders/deploy:$DATADOG_AGENT_BUILDERS
  before_script:
    - ls $OMNIBUS_PACKAGE_DIR
  <<: *run_when_triggered_on_nightly
  tags: [ "runner:main", "size:large" ]
  script:
    - $S3_CP_CMD $OMNIBUS_PACKAGE_DIR/datadog-agent-7*-x86_64.msi "s3://$WINDOWS_BUILDS_S3_BUCKET/master/datadog-agent-7-latest.amd64.msi" --grants read=uri=http://acs.amazonaws.com/groups/global/AllUsers full=id=3a6e02b08553fd157ae3fb918945dd1eaae5a1aa818940381ef07a430cf25732

# deploy windows packages to a public s3 bucket when tagged
deploy_windows_tags:
  stage: deploy
  image: 486234852809.dkr.ecr.us-east-1.amazonaws.com/ci/datadog-agent-builders/deploy:$DATADOG_AGENT_BUILDERS
  before_script:
    - ls $OMNIBUS_PACKAGE_DIR
  <<: *run_when_triggered_on_tag
  tags: [ "runner:main", "size:large" ]
  script:
    - $S3_CP_CMD --recursive --exclude "*" --include "*.msi" $OMNIBUS_PACKAGE_DIR s3://$WINDOWS_BUILDS_S3_BUCKET/tagged/ --grants read=uri=http://acs.amazonaws.com/groups/global/AllUsers full=id=3a6e02b08553fd157ae3fb918945dd1eaae5a1aa818940381ef07a430cf25732

deploy_windows_tags-latest-6:
  stage: deploy
  image: 486234852809.dkr.ecr.us-east-1.amazonaws.com/ci/datadog-agent-builders/deploy:$DATADOG_AGENT_BUILDERS
  before_script:
    - ls $OMNIBUS_PACKAGE_DIR
  <<: *run_when_triggered_on_tag
  tags: [ "runner:main", "size:large" ]
  script:
    # By default we update the "latest" artifacts on our s3 bucket so the
    # staging box can pick it up. Allow the job to skip this step if needed
    # (when building a custom beta for example).
    - if [ "WINDOWS_DO_NOT_UPDATE_LATEST" != "true" ]; then $S3_CP_CMD $OMNIBUS_PACKAGE_DIR/datadog-agent-6*-x86_64.msi s3://$WINDOWS_BUILDS_S3_BUCKET/tagged/datadog-agent-6-latest.amd64.msi --grants read=uri=http://acs.amazonaws.com/groups/global/AllUsers full=id=3a6e02b08553fd157ae3fb918945dd1eaae5a1aa818940381ef07a430cf25732; fi

deploy_windows_tags-latest-7:
  stage: deploy
  image: 486234852809.dkr.ecr.us-east-1.amazonaws.com/ci/datadog-agent-builders/deploy:$DATADOG_AGENT_BUILDERS
  before_script:
    - ls $OMNIBUS_PACKAGE_DIR
  <<: *run_when_triggered_on_tag
  tags: [ "runner:main", "size:large" ]
  script:
    # By default we update the "latest" artifacts on our s3 bucket so the
    # staging box can pick it up. Allow the job to skip this step if needed
    # (when building a custom beta for example).
    - if [ "WINDOWS_DO_NOT_UPDATE_LATEST" != "true" ]; then $S3_CP_CMD $OMNIBUS_PACKAGE_DIR/datadog-agent-7*-x86_64.msi s3://$WINDOWS_BUILDS_S3_BUCKET/tagged/datadog-agent-7-latest.amd64.msi --grants read=uri=http://acs.amazonaws.com/groups/global/AllUsers full=id=3a6e02b08553fd157ae3fb918945dd1eaae5a1aa818940381ef07a430cf25732; fi

# deploy android packages to a public s3 bucket when tagged
deploy_android_tags:
  stage: deploy
  image: 486234852809.dkr.ecr.us-east-1.amazonaws.com/ci/datadog-agent-builders/deploy:$DATADOG_AGENT_BUILDERS
  before_script:
    - ls $OMNIBUS_PACKAGE_DIR
  <<: *run_when_triggered_on_tag
  tags: [ "runner:main", "size:large" ]
  script:
    - $S3_CP_CMD --recursive --exclude "*" --include "*.apk" $OMNIBUS_PACKAGE_DIR s3://$ANDROID_BUILDS_S3_BUCKET/tagged/ --grants read=uri=http://acs.amazonaws.com/groups/global/AllUsers full=id=3a6e02b08553fd157ae3fb918945dd1eaae5a1aa818940381ef07a430cf25732

# deploy rpm packages to yum staging repo
deploy_rpm-6:
  <<: *run_when_triggered
  stage: deploy
  image: 486234852809.dkr.ecr.us-east-1.amazonaws.com/ci/datadog-agent-builders/deploy:$DATADOG_AGENT_BUILDERS
  before_script:
    - ls $OMNIBUS_PACKAGE_DIR
  tags: [ "runner:main", "size:large" ]
  script:
    - source /usr/local/rvm/scripts/rvm
    - rvm use 2.4
    - mkdir -p ./rpmrepo/6/x86_64/
    - aws s3 sync s3://$RPM_S3_BUCKET/$DEB_RPM_BUCKET_BRANCH/6/ ./rpmrepo/6/

    # add RPMs to new "6" branch
    - cp $OMNIBUS_PACKAGE_DIR/*-6.*x86_64.rpm ./rpmrepo/6/x86_64/
    - createrepo --update -v --checksum sha ./rpmrepo/6/x86_64

    # sync to S3
    - aws s3 sync ./rpmrepo/6/ s3://$RPM_S3_BUCKET/$DEB_RPM_BUCKET_BRANCH/6/ --grants read=uri=http://acs.amazonaws.com/groups/global/AllUsers full=id=3a6e02b08553fd157ae3fb918945dd1eaae5a1aa818940381ef07a430cf25732

deploy_rpm-7:
  <<: *run_when_triggered
  stage: deploy
  image: 486234852809.dkr.ecr.us-east-1.amazonaws.com/ci/datadog-agent-builders/deploy:$DATADOG_AGENT_BUILDERS
  before_script:
    - ls $OMNIBUS_PACKAGE_DIR
  tags: [ "runner:main", "size:large" ]
  script:
    - source /usr/local/rvm/scripts/rvm
    - rvm use 2.4
    - mkdir -p ./rpmrepo/7/x86_64/
    - aws s3 sync s3://$RPM_S3_BUCKET/$DEB_RPM_BUCKET_BRANCH/7/ ./rpmrepo/7/

    # add RPMs to new "7" branch
    - cp $OMNIBUS_PACKAGE_DIR/*-7.*x86_64.rpm ./rpmrepo/7/x86_64/
    - createrepo --update -v --checksum sha ./rpmrepo/7/x86_64

    # sync to S3
    - aws s3 sync ./rpmrepo/7/ s3://$RPM_S3_BUCKET/$DEB_RPM_BUCKET_BRANCH/7/ --grants read=uri=http://acs.amazonaws.com/groups/global/AllUsers full=id=3a6e02b08553fd157ae3fb918945dd1eaae5a1aa818940381ef07a430cf25732

# deploy suse rpm packages to yum staging repo
deploy_suse_rpm-6:
  <<: *run_when_triggered
  stage: deploy
  image: 486234852809.dkr.ecr.us-east-1.amazonaws.com/ci/datadog-agent-builders/deploy:$DATADOG_AGENT_BUILDERS
  before_script:
    - ls $OMNIBUS_PACKAGE_DIR_SUSE
  tags: [ "runner:main", "size:large" ]
  script:
    - source /usr/local/rvm/scripts/rvm
    - rvm use 2.4
    - mkdir -p ./rpmrepo/6/x86_64/
    - aws s3 sync s3://$RPM_S3_BUCKET/suse/$DEB_RPM_BUCKET_BRANCH/6/ ./rpmrepo/6/

    # add RPMs to new "6" branch
    - cp $OMNIBUS_PACKAGE_DIR_SUSE/*-6.*x86_64.rpm ./rpmrepo/6/x86_64/
    - createrepo --update -v --checksum sha ./rpmrepo/6/x86_64

    # sync to S3
    - aws s3 sync ./rpmrepo/6/ s3://$RPM_S3_BUCKET/suse/$DEB_RPM_BUCKET_BRANCH/6/ --grants read=uri=http://acs.amazonaws.com/groups/global/AllUsers full=id=3a6e02b08553fd157ae3fb918945dd1eaae5a1aa818940381ef07a430cf25732

deploy_suse_rpm-7:
  <<: *run_when_triggered
  stage: deploy
  image: 486234852809.dkr.ecr.us-east-1.amazonaws.com/ci/datadog-agent-builders/deploy:$DATADOG_AGENT_BUILDERS
  before_script:
    - ls $OMNIBUS_PACKAGE_DIR_SUSE
  tags: [ "runner:main", "size:large" ]
  script:
    - source /usr/local/rvm/scripts/rvm
    - rvm use 2.4
    - mkdir -p ./rpmrepo/7/x86_64/
    - aws s3 sync s3://$RPM_S3_BUCKET/suse/$DEB_RPM_BUCKET_BRANCH/7/ ./rpmrepo/7/

    # add RPMs to new "7" branch
    - cp $OMNIBUS_PACKAGE_DIR_SUSE/*-7.*x86_64.rpm ./rpmrepo/7/x86_64/
    - createrepo --update -v --checksum sha ./rpmrepo/7/x86_64

    # sync to S3
    - aws s3 sync ./rpmrepo/7/ s3://$RPM_S3_BUCKET/suse/$DEB_RPM_BUCKET_BRANCH/7/ --grants read=uri=http://acs.amazonaws.com/groups/global/AllUsers full=id=3a6e02b08553fd157ae3fb918945dd1eaae5a1aa818940381ef07a430cf25732

# deploy dsd binary to staging bucket
deploy_dsd:
  <<: *run_when_triggered
  stage: deploy
  image: 486234852809.dkr.ecr.us-east-1.amazonaws.com/ci/datadog-agent-builders/deploy:$DATADOG_AGENT_BUILDERS
  before_script:
    - ls $OMNIBUS_PACKAGE_DIR
  tags: [ "runner:main", "size:large" ]
  script:
    - $S3_CP_CMD $S3_ARTIFACTS_URI/dogstatsd/dogstatsd ./dogstatsd
    - export PACKAGE_VERSION=$(inv agent.version --url-safe)
    - aws s3 cp --region us-east-1 ./dogstatsd $S3_DSD6_URI/dogstatsd-$PACKAGE_VERSION --grants read=uri=http://acs.amazonaws.com/groups/global/AllUsers full=id=3a6e02b08553fd157ae3fb918945dd1eaae5a1aa818940381ef07a430cf25732

# deploy dsd binary to staging bucket
deploy_puppy:
  <<: *run_when_triggered
  stage: deploy
  image: 486234852809.dkr.ecr.us-east-1.amazonaws.com/ci/datadog-agent-builders/deploy:$DATADOG_AGENT_BUILDERS
  before_script:
    - ls $OMNIBUS_PACKAGE_DIR
  tags: [ "runner:main", "size:large" ]
  script:
    - $S3_CP_CMD $S3_ARTIFACTS_URI/puppy/agent ./agent
    - export PACKAGE_VERSION=$(inv agent.version --url-safe)
    - aws s3 cp --region us-east-1 ./agent $S3_DSD6_URI/puppy/agent-$PACKAGE_VERSION --grants read=uri=http://acs.amazonaws.com/groups/global/AllUsers full=id=3a6e02b08553fd157ae3fb918945dd1eaae5a1aa818940381ef07a430cf25732

# deploy process agent and system-probe to staging bucket
deploy_process_and_sysprobe:
  stage: internal_deploy
  when: manual
  image: 486234852809.dkr.ecr.us-east-1.amazonaws.com/ci/datadog-agent-builders/deploy:$DATADOG_AGENT_BUILDERS
  before_script:
    - cd $OMNIBUS_PACKAGE_DIR
    - ls
  tags: [ "runner:main", "size:large" ]
  script:
    - dpkg -x datadog-agent_*_amd64.deb ./out
    # Use tag or shortened branch with short commit hash to identify the binary
    - export SHORT_REF=$(echo $CI_COMMIT_REF_NAME | cut -d'/' -f2- | cut -c -10 | sed -E 's/[^[:alnum:]]+/-/g')
    - export NAME="${CI_COMMIT_TAG:-$SHORT_REF}-${CI_COMMIT_SHA:0:7}"
    - echo "Uploading with name=$NAME"
    - $S3_CP_CMD ./out/opt/datadog-agent/embedded/bin/process-agent s3://$PROCESS_S3_BUCKET/process-agent-amd64-$NAME --grants read=uri=http://acs.amazonaws.com/groups/global/AllUsers full=id=612548d92af7fa77f7ad7bcab230494f7310438ac6332e904a8fb2e6daa5cb23
    - $S3_CP_CMD ./out/opt/datadog-agent/embedded/bin/system-probe s3://$PROCESS_S3_BUCKET/system-probe-amd64-$NAME --grants read=uri=http://acs.amazonaws.com/groups/global/AllUsers full=id=612548d92af7fa77f7ad7bcab230494f7310438ac6332e904a8fb2e6daa5cb23

#
# Docker releases
#

tag_release_6:
  <<: *docker_tag_job_definition
  <<: *run_when_triggered_on_tag
  stage: deploy
  when: manual
  variables:
    <<: *docker_hub_variables
  script:
    - inv -e docker.publish --signed-push ${SRC_AGENT}:${SRC_TAG}-py2 datadog/agent:${CI_COMMIT_TAG}
    - inv -e docker.publish --signed-push ${SRC_AGENT}:${SRC_TAG}-py2-jmx datadog/agent:${CI_COMMIT_TAG}-jmx
    - inv -e docker.publish --signed-push ${SRC_AGENT}:${SRC_TAG}-py3 datadog/agent:${CI_COMMIT_TAG}-py3
    - inv -e docker.publish --signed-push ${SRC_AGENT}:${SRC_TAG}-py3-jmx datadog/agent:${CI_COMMIT_TAG}-py3-jmx
    - inv -e docker.publish --signed-push ${SRC_DSD}:${SRC_TAG} datadog/dogstatsd:${CI_COMMIT_TAG}

tag_release_7:
  <<: *docker_tag_job_definition
  <<: *run_when_triggered_on_tag
  stage: deploy
  when: manual
  variables:
    <<: *docker_hub_variables
  script:
    - inv -e docker.publish --signed-push ${SRC_AGENT}:${SRC_TAG}-py3 datadog/agent:${CI_COMMIT_TAG}
    - inv -e docker.publish --signed-push ${SRC_AGENT}:${SRC_TAG}-py3-jmx datadog/agent:${CI_COMMIT_TAG}-jmx

latest_release_6:
  <<: *docker_tag_job_definition
  <<: *run_when_triggered_on_tag
  stage: deploy
  when: manual
  variables:
    <<: *docker_hub_variables
  script:
    - inv -e docker.publish --signed-push ${SRC_AGENT}:${SRC_TAG}-py2 datadog/agent:latest
    - inv -e docker.publish --signed-push ${SRC_AGENT}:${SRC_TAG}-py2-jmx datadog/agent:latest-jmx
    # TODO: remove previous lines when agent 7 is released
    - inv -e docker.publish --signed-push ${SRC_AGENT}:${SRC_TAG}-py2 datadog/agent:latest-py2
    - inv -e docker.publish --signed-push ${SRC_AGENT}:${SRC_TAG}-py2-jmx datadog/agent:latest-py2-jmx
    - inv -e docker.publish --signed-push ${SRC_AGENT}:${SRC_TAG}-py2 datadog/agent:6-py2
    - inv -e docker.publish --signed-push ${SRC_AGENT}:${SRC_TAG}-py3 datadog/agent:6-py3
    - inv -e docker.publish --signed-push ${SRC_AGENT}:${SRC_TAG}-py2-jmx datadog/agent:6-py2-jmx
    - inv -e docker.publish --signed-push ${SRC_AGENT}:${SRC_TAG}-py3-jmx datadog/agent:6-py3-jmx
    - inv -e docker.publish --signed-push ${SRC_DSD}:${SRC_TAG} datadog/dogstatsd:latest

latest_release_7:
  <<: *docker_tag_job_definition
  <<: *run_when_triggered_on_tag
  stage: deploy
  when: manual
  variables:
    <<: *docker_hub_variables
  script:
    # TODO: uncomment the following when agent 7 is released
    #- inv -e docker.publish --signed-push ${SRC_AGENT}:${SRC_TAG}-py3 datadog/agent:latest
    #- inv -e docker.publish --signed-push ${SRC_AGENT}:${SRC_TAG}-py3-jmx datadog/agent:latest-jmx
    - inv -e docker.publish --signed-push ${SRC_AGENT}:${SRC_TAG}-py3 datadog/agent:7
    - inv -e docker.publish --signed-push ${SRC_AGENT}:${SRC_TAG}-py3-jmx datadog/agent:7-jmx

#
# Use these steps to revert the latest tags to a previous release
# while maintaining content trust signatures
# - remove the leading dot from the name
# - set the RELEASE envvar
# - in the gitlab pipeline view, trigger the step (in the first column)
#

.latest_revert_to_previous_release_6:
  <<: *docker_tag_job_definition
  stage: source_test
  when: manual
  variables:
    <<: *docker_hub_variables
    RELEASE: ""  # tag name of the non-jmx version, for example "6.9.0"
  script:
    - if [[ -z "$RELEASE" ]]; then echo "Need release version to revert to"; exit 1; fi
    - inv -e docker.publish --signed-pull --signed-push datadog/agent:${RELEASE} datadog/agent:latest
    - inv -e docker.publish --signed-pull --signed-push datadog/agent:${RELEASE}-jmx datadog/agent:latest-jmx
    # TODO: remove previous lines and uncomment the following when agent 7 is released
    #- inv -e docker.publish --signed-pull --signed-push datadog/agent:${RELEASE} datadog/agent:latest-py2
    #- inv -e docker.publish --signed-pull --signed-push datadog/agent:${RELEASE}-jmx datadog/agent:latest-py2-jmx
    - inv -e docker.publish --signed-pull --signed-push datadog/dogstatsd:${RELEASE} datadog/dogstatsd:latest

.latest_revert_to_previous_release_7:
  <<: *docker_tag_job_definition
  stage: source_test
  when: manual
  variables:
    <<: *docker_hub_variables
    RELEASE: ""  # tag name of the non-jmx version, for example "6.9.0"
  script:
    - if [[ -z "$RELEASE" ]]; then echo "Need release version to revert to"; exit 1; fi
    - inv -e docker.publish --signed-pull --signed-push datadog/agent:${RELEASE} datadog/agent:latest-py3
    - inv -e docker.publish --signed-pull --signed-push datadog/agent:${RELEASE}-jmx datadog/agent:latest-py3-jmx

#
# Use this step to delete a tag of a given image
# We call the Docker Hub API because docker cli doesn't support deleting tags
# - remove the leading dot from the name
# - set the IMAGE and TAG envvars
# - in the gitlab pipeline view, trigger the step (in the first column)
#
.delete_docker_tag:
  tags: [ "runner:docker", "size:large" ]
  image: 486234852809.dkr.ecr.us-east-1.amazonaws.com/docker-notary:0.6.1
  before_script:
    - DOCKER_REGISTRY_LOGIN=$(aws ssm get-parameter --region us-east-1 --name ci.datadog-agent.$DOCKER_REGISTRY_LOGIN_SSM_KEY --with-decryption --query "Parameter.Value" --out text)
    - PASS=$(aws ssm get-parameter --region us-east-1 --name ci.datadog-agent.$DOCKER_REGISTRY_PWD_SSM_KEY --with-decryption --query "Parameter.Value" --out text)
    - pip install -r requirements.txt
    - |
      export DOCKER_TOKEN=`curl -s -H "Content-Type: application/json" -X POST -d '{"username": "'$DOCKER_REGISTRY_LOGIN'", "password": "'$PASS'"}' https://hub.docker.com/v2/users/login/ | python -c 'import sys, json; print(json.load(sys.stdin)["token"].strip())'`
  dependencies: [] # Don't download Gitlab artefacts
  stage: source_test
  when: manual
  variables:
    <<: *docker_hub_variables
    IMAGE: ""  # image name, for example "agent"
    TAG: ""  # tag name, for example "6.9.0"
    ORGANIZATION: "datadog"
  script:
    - if [[ -z "$IMAGE" ]]; then echo "Need an image"; exit 1; fi
    - if [[ -z "$TAG" ]]; then echo "Need a tag to delete"; exit 1; fi
    - inv -e docker.delete ${ORGANIZATION} ${IMAGE} ${TAG} ${DOCKER_TOKEN} &>/dev/null

dca_tag_release:
  <<: *docker_tag_job_definition
  <<: *run_when_triggered_on_tag
  stage: deploy
  when: manual
  variables:
    <<: *docker_hub_variables
  script:
    - inv -e docker.publish --signed-push ${SRC_DCA}:${SRC_TAG} datadog/cluster-agent:${CI_COMMIT_TAG#$(echo "dca-")}

dca_latest_release:
  <<: *docker_tag_job_definition
  <<: *run_when_triggered_on_tag
  stage: deploy
  when: manual
  variables:
    <<: *docker_hub_variables
  script:
    - inv -e docker.publish --signed-push ${SRC_DCA}:${SRC_TAG} datadog/cluster-agent:latest

# invalidate cloudfront cache
deploy_cloudfront_invalidate:
  <<: *run_when_triggered
  stage: deploy_invalidate
  image: 486234852809.dkr.ecr.us-east-1.amazonaws.com/ci/datadog-agent-builders/deploy:$DATADOG_AGENT_BUILDERS
  before_script:
    - ls $OMNIBUS_PACKAGE_DIR
  tags: [ "runner:main", "size:large" ]
  when: always
  script:
    - cd /deploy_scripts/cloudfront-invalidation
    - "REPO=apt PATTERN_SUBSTRING=/$DEB_RPM_BUCKET_BRANCH/ ./invalidate.sh"
    - "REPO=yum PATTERN_SUBSTRING=/$DEB_RPM_BUCKET_BRANCH/ ./invalidate.sh"

#
# end to end
#

.pupernetes_template: &pupernetes_template
  stage: e2e
  image: 486234852809.dkr.ecr.us-east-1.amazonaws.com/ci/datadog-agent-builders/deploy:$DATADOG_AGENT_BUILDERS
  tags: [ "runner:main", "size:large" ]
  before_script: [ "# noop" ] # Override top level entry
  script:
  - inv -e e2e-tests --image=datadog/agent-dev:${CI_COMMIT_REF_SLUG}-py2
  - inv -e e2e-tests --image=datadog/agent-dev:${CI_COMMIT_REF_SLUG}-py3

pupernetes-dev:
  <<: *pupernetes_template
  when: manual
  except:
    - master
    - tags

pupernetes-master:
  <<: *pupernetes_template
  only:
    - master
  script:
  - inv -e e2e-tests --image=datadog/agent-dev:master-py2
  - inv -e e2e-tests --image=datadog/agent-dev:master-py3

pupernetes-tags:
  <<: *pupernetes_template
  <<: *run_when_triggered_on_tag
  when: manual
  script:
  # note: it's not the agent-dev
  - inv -e e2e-tests --image=datadog/agent:$CI_COMMIT_TAG
  - inv -e e2e-tests --image=datadog/agent:${CI_COMMIT_TAG}-py3<|MERGE_RESOLUTION|>--- conflicted
+++ resolved
@@ -917,45 +917,7 @@
     paths:
       - $CI_PROJECT_DIR/kitchen_logs
 
-<<<<<<< HEAD
 .kitchen_windows_installer_common: &kitchen_windows_installer_common
-=======
-kitchen_windows_upgrade5to6:
-  stage: testkitchen_testing
-  allow_failure: true
-  image: 486234852809.dkr.ecr.us-east-1.amazonaws.com/ci/datadog-agent-builders/dd-agent-testing:$DATADOG_AGENT_BUILDERS
-  <<: *run_when_testkitchen_triggered
-  before_script:
-    - rsync -azr --delete ./ $SRC_PATH
-  tags: [ "runner:main", "size:large" ]
-  script:
-    - cd $CI_PROJECT_DIR
-    - cd $DD_AGENT_TESTING_DIR
-    - rm -rf $CI_PROJECT_DIR/kitchen_logs
-    - rm -rf $DD_AGENT_TESTING_DIR/.kitchen
-    - mkdir $CI_PROJECT_DIR/kitchen_logs
-    - ln -s $CI_PROJECT_DIR/kitchen_logs $DD_AGENT_TESTING_DIR/.kitchen
-    - export TEST_PLATFORMS="win2008r2,MicrosoftWindowsServer:WindowsServer:2008-R2-SP1:2.127.20190603"
-    - export TEST_PLATFORMS="$TEST_PLATFORMS|win2012,MicrosoftWindowsServer:WindowsServer:2012-Datacenter:3.127.20190603"
-    - export TEST_PLATFORMS="$TEST_PLATFORMS|win2012r2,MicrosoftWindowsServer:WindowsServer:2012-R2-Datacenter:4.127.20190603"
-    - export TEST_PLATFORMS="$TEST_PLATFORMS|win2016,MicrosoftWindowsServer:WindowsServer:2016-Datacenter-Server-Core:2016.127.20190603"
-    - export TEST_PLATFORMS="$TEST_PLATFORMS|win2019,MicrosoftWindowsServer:WindowsServer:2019-Datacenter-Core:2019.0.20190603"
-    - bash -l tasks/run-test-kitchen.sh windows-upgrade5-test
-  artifacts:
-    expire_in: 2 weeks
-    when: always
-    paths:
-      - $CI_PROJECT_DIR/kitchen_logs
-
-kitchen_windows_installer:
-  stage: testkitchen_testing
-  allow_failure: false
-  image: 486234852809.dkr.ecr.us-east-1.amazonaws.com/ci/datadog-agent-builders/dd-agent-testing:$DATADOG_AGENT_BUILDERS
-  <<: *run_when_testkitchen_triggered
-  before_script:
-    - rsync -azr --delete ./ $SRC_PATH
-  tags: [ "runner:main", "size:large" ]
->>>>>>> 7305c07e
   script:
     - cd $CI_PROJECT_DIR
     - cd $DD_AGENT_TESTING_DIR
@@ -970,6 +932,43 @@
     paths:
       - $CI_PROJECT_DIR/kitchen_logs
 
+kitchen_windows_upgrade5to6:
+  stage: testkitchen_testing
+  allow_failure: true
+  image: 486234852809.dkr.ecr.us-east-1.amazonaws.com/ci/datadog-agent-builders/dd-agent-testing:$DATADOG_AGENT_BUILDERS
+  <<: *run_when_testkitchen_triggered
+  variables:
+    PYTHON_RUNTIMES: '2,3'
+    DD_PIPELINE_ID: $CI_PIPELINE_ID-a6
+  before_script:
+    - rsync -azr --delete ./ $SRC_PATH
+    - export TEST_PLATFORMS="win2008r2,MicrosoftWindowsServer:WindowsServer:2008-R2-SP1:2.127.20190603"
+    - export TEST_PLATFORMS="$TEST_PLATFORMS|win2012,MicrosoftWindowsServer:WindowsServer:2012-Datacenter:3.127.20190603"
+    - export TEST_PLATFORMS="$TEST_PLATFORMS|win2012r2,MicrosoftWindowsServer:WindowsServer:2012-R2-Datacenter:4.127.20190603"
+    - export TEST_PLATFORMS="$TEST_PLATFORMS|win2016,MicrosoftWindowsServer:WindowsServer:2016-Datacenter-Server-Core:2016.127.20190603"
+    - export TEST_PLATFORMS="$TEST_PLATFORMS|win2019,MicrosoftWindowsServer:WindowsServer:2019-Datacenter-Core:2019.0.20190603"
+  tags: [ "runner:main", "size:large" ]
+  script:
+    - bash -l tasks/run-test-kitchen.sh windows-upgrade5-test
+
+kitchen_windows_upgrade5to7:
+  stage: testkitchen_testing
+  allow_failure: true
+  image: 486234852809.dkr.ecr.us-east-1.amazonaws.com/ci/datadog-agent-builders/dd-agent-testing:$DATADOG_AGENT_BUILDERS
+  <<: *run_when_testkitchen_triggered
+  variables:
+    PYTHON_RUNTIMES: '3'
+    DD_PIPELINE_ID: $CI_PIPELINE_ID-a7
+  before_script:
+    - rsync -azr --delete ./ $SRC_PATH
+    - export TEST_PLATFORMS="win2008r2,MicrosoftWindowsServer:WindowsServer:2008-R2-SP1:2.127.20190603"
+    - export TEST_PLATFORMS="$TEST_PLATFORMS|win2012,MicrosoftWindowsServer:WindowsServer:2012-Datacenter:3.127.20190603"
+    - export TEST_PLATFORMS="$TEST_PLATFORMS|win2012r2,MicrosoftWindowsServer:WindowsServer:2012-R2-Datacenter:4.127.20190603"
+    - export TEST_PLATFORMS="$TEST_PLATFORMS|win2016,MicrosoftWindowsServer:WindowsServer:2016-Datacenter-Server-Core:2016.127.20190603"
+    - export TEST_PLATFORMS="$TEST_PLATFORMS|win2019,MicrosoftWindowsServer:WindowsServer:2019-Datacenter-Core:2019.0.20190603"
+  tags: [ "runner:main", "size:large" ]
+  script:
+    - bash -l tasks/run-test-kitchen.sh windows-upgrade5-test
 
 # run dd-agent-testing on windows
 kitchen_windows-a6:
